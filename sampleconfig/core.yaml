--- conflicted
+++ resolved
@@ -391,11 +391,9 @@
         escc: enable
         vscc: enable
         qscc: enable
-<<<<<<< HEAD
         mscc: enable
-=======
         rscc: disable
->>>>>>> 7623a020
+
 
     # Logging section for the chaincode container
     logging:
