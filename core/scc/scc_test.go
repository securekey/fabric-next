/*
Copyright IBM Corp. 2017 All Rights Reserved.

Licensed under the Apache License, Version 2.0 (the "License");
you may not use this file except in compliance with the License.
You may obtain a copy of the License at

		 http://www.apache.org/licenses/LICENSE-2.0

Unless required by applicable law or agreed to in writing, software
distributed under the License is distributed on an "AS IS" BASIS,
WITHOUT WARRANTIES OR CONDITIONS OF ANY KIND, either express or implied.
See the License for the specific language governing permissions and
limitations under the License.
*/

package scc

import (
	"fmt"
	"io/ioutil"
	"testing"

	"github.com/hyperledger/fabric/core/common/ccprovider"
	"github.com/hyperledger/fabric/core/ledger/ledgermgmt"
	ccprovider2 "github.com/hyperledger/fabric/core/mocks/ccprovider"
	"github.com/hyperledger/fabric/core/peer"
	pb "github.com/hyperledger/fabric/protos/peer"
	"github.com/spf13/viper"
	"github.com/stretchr/testify/assert"
)

func init() {
	viper.Set("chaincode.system", map[string]string{"lscc": "enable", "a": "enable", "extscc1": "enable"})

	MockExternalSysCCs(false)

	ccprovider.RegisterChaincodeProviderFactory(&ccprovider2.MockCcProviderFactory{})
	RegisterSysCCs()
}

func MockExternalSysCCs(enabled bool) {

	//mock External SysCCs
	sysExtCCs := SystemChaincode{}

	viper.Set("chaincode.systemext", map[string]interface{}{"extscc": sysExtCCs})
	sysccLogger.Infof("Setting chaincode.systemext.enabled to %t", enabled)
	viper.Set("chaincode.systemext.enabled", enabled)
	// make sure this path is available and has a valid CDS file (extscc1.golang):
	// github.com/hyperledger/fabric/test/extscc/fixtures/config/extscc1.golang
	// todo need to investigate why unit tests can't read from a relative path
	viper.Set("chaincode.systemext.cds.path", "../../test/extscc/fixtures/deploy")

	// below entries are needed as the above line doesn't simulate exact real yaml entries
	viper.Set("chaincode.systemext.extscc1.path", "github.com/hyperledger/fabric/core/chaincode/extscc")
	viper.Set("chaincode.systemext.extscc1.configPath", "github.com/hyperledger/fabric/core/chaincode/extscc1/config")
	viper.Set("chaincode.systemext.extscc1.invokableexternal", true)
	viper.Set("chaincode.systemext.extscc1.invokablecc2cc", true)
	viper.Set("chaincode.systemext.extscc1.enabled", enabled)

	viper.Set("chaincode.systemext.extscc1.initArgs", map[string]string{
		"arg1key": "arg1value",
		"arg2key": "arg2value",
		"arg3key": "arg3value",
	})
}

func TestDeploy(t *testing.T) {
	DeploySysCCs("")
	f := func() {
		DeploySysCCs("a")
	}
	assert.Panics(t, f)
	ledgermgmt.InitializeTestEnv()
	defer ledgermgmt.CleanupTestEnv()
	err := peer.MockCreateChain("a")
	fmt.Println(err)
	deploySysCC("a", &SystemChaincode{
		Enabled: true,
		Name:    "lscc",
		CDS: &pb.ChaincodeDeploymentSpec{
			ExecEnv: pb.ChaincodeDeploymentSpec_SYSTEM,
			ChaincodeSpec: &pb.ChaincodeSpec{
				Type: pb.ChaincodeSpec_GOLANG,
				ChaincodeId: &pb.ChaincodeID{
					Name: "lscc",
					Path: "",
				},
				Input: &pb.ChaincodeInput{
					Args: [][]byte{[]byte("")},
				},
			},
		},
	})
}

func TestDeDeploySysCC(t *testing.T) {
	DeDeploySysCCs("")
	f := func() {
		DeDeploySysCCs("a")
	}
	assert.NotPanics(t, f)
}

func TestSCCProvider(t *testing.T) {
	assert.NotNil(t, (&sccProviderFactory{}).NewSystemChaincodeProvider())
}

func TestIsSysCC(t *testing.T) {
	assert.True(t, IsSysCC("lscc"))
	assert.False(t, IsSysCC("noSCC"))
	assert.True(t, (&sccProviderImpl{}).IsSysCC("lscc"))
	assert.False(t, (&sccProviderImpl{}).IsSysCC("noSCC"))
}

func TestIsSysCCAndNotInvokableCC2CC(t *testing.T) {
	assert.False(t, IsSysCCAndNotInvokableCC2CC("lscc"))
	assert.True(t, IsSysCC("cscc"))
	assert.True(t, IsSysCCAndNotInvokableCC2CC("cscc"))
	assert.True(t, (&sccProviderImpl{}).IsSysCC("cscc"))
	assert.False(t, (&sccProviderImpl{}).IsSysCCAndNotInvokableCC2CC("lscc"))
	assert.True(t, (&sccProviderImpl{}).IsSysCCAndNotInvokableCC2CC("cscc"))
}

func TestIsSysCCAndNotInvokableExternal(t *testing.T) {
	assert.False(t, IsSysCCAndNotInvokableExternal("cscc"))
	assert.True(t, IsSysCC("cscc"))
	assert.True(t, IsSysCCAndNotInvokableExternal("vscc"))
	assert.False(t, (&sccProviderImpl{}).IsSysCCAndNotInvokableExternal("cscc"))
	assert.True(t, (&sccProviderImpl{}).IsSysCC("cscc"))
	assert.True(t, (&sccProviderImpl{}).IsSysCCAndNotInvokableExternal("vscc"))
}

func TestSccProviderImpl_GetQueryExecutorForLedger(t *testing.T) {
	qe, err := (&sccProviderImpl{}).GetQueryExecutorForLedger("")
	assert.Nil(t, qe)
	assert.Error(t, err)
}

func TestMockRegisterAndResetSysCCs(t *testing.T) {
	orig := MockRegisterSysCCs([]*SystemChaincode{})
	assert.NotEmpty(t, orig)
	MockResetSysCCs(orig)
	assert.Equal(t, len(orig), len(systemChaincodes))
}

func TestRegisterSysCC(t *testing.T) {
<<<<<<< HEAD
	cds := &pb.ChaincodeDeploymentSpec{
		ExecEnv: pb.ChaincodeDeploymentSpec_SYSTEM,
		ChaincodeSpec: &pb.ChaincodeSpec{
			Type: pb.ChaincodeSpec_GOLANG,
			ChaincodeId: &pb.ChaincodeID{
				Name: "lscc",
				Path: "",
			},
			Input: &pb.ChaincodeInput{
				Args: [][]byte{[]byte("")},
			},
		},
	}

	err := RegisterSysCC(&SystemChaincode{
=======
	_, err := registerSysCC(&SystemChaincode{
>>>>>>> 7623a020
		Name:    "lscc",
		Path:    "path",
		Enabled: true,
		CDS:     cds,
	})
	assert.NoError(t, err)
	_, err = registerSysCC(&SystemChaincode{
		Name:    "lscc",
		Path:    "path",
		Enabled: true,
		CDS:     cds,
	})
	assert.Error(t, err)
	assert.Contains(t, "path already registered", err)
}

func TestRegisterDuplicateExtSysCC(t *testing.T) {
	MockExternalSysCCs(true)
	RegisterSysCCs()
	cds, err := mockextscc1CDS()

	assert.Nil(t, err, "mocking extscc1 CDS should not return an error")

	ex := &SystemChaincode{
		Name:              "extscc1", // <-- name should trigger duplicate error
		Path:              "github.com/hyperledger/fabric/core/chaincode/extscc1",
		Enabled:           true,
		InvokableExternal: true,
		InvokableCC2CC:    false,
		ConfigPath:        "github.com/hyperledger/fabric/core/chaincode/extscc1/config",
		CDS:               cds,
	}
	err = RegisterSysCC(ex)

	assert.Error(t, err)
}

func mockextscc1CDS() (*pb.ChaincodeDeploymentSpec, error) {
	// make sure this path is available and has a valid CDS file (extscc1.golang):
	// github.com/hyperledger/fabric/test/extscc/fixtures/deploy/extscc1.golang
	// todo need to investigate why unit tests can't read from a relative path
	path := "../../test/extscc/fixtures/deploy/extscc1.golang"

	ccbytes, err := ioutil.ReadFile(path)
	if err != nil {
		return nil, fmt.Errorf("Error reading from file %s: %v", path, err)
	}

	ccpack := ccprovider.CDSPackage{}

	_, err = ccpack.InitFromBuffer(ccbytes)
	if err != nil {
		return nil, err
	}
	cds := ccpack.GetDepSpec()

	return cds, nil
}<|MERGE_RESOLUTION|>--- conflicted
+++ resolved
@@ -146,36 +146,16 @@
 }
 
 func TestRegisterSysCC(t *testing.T) {
-<<<<<<< HEAD
-	cds := &pb.ChaincodeDeploymentSpec{
-		ExecEnv: pb.ChaincodeDeploymentSpec_SYSTEM,
-		ChaincodeSpec: &pb.ChaincodeSpec{
-			Type: pb.ChaincodeSpec_GOLANG,
-			ChaincodeId: &pb.ChaincodeID{
-				Name: "lscc",
-				Path: "",
-			},
-			Input: &pb.ChaincodeInput{
-				Args: [][]byte{[]byte("")},
-			},
-		},
-	}
-
-	err := RegisterSysCC(&SystemChaincode{
-=======
 	_, err := registerSysCC(&SystemChaincode{
->>>>>>> 7623a020
 		Name:    "lscc",
 		Path:    "path",
 		Enabled: true,
-		CDS:     cds,
 	})
 	assert.NoError(t, err)
 	_, err = registerSysCC(&SystemChaincode{
 		Name:    "lscc",
 		Path:    "path",
 		Enabled: true,
-		CDS:     cds,
 	})
 	assert.Error(t, err)
 	assert.Contains(t, "path already registered", err)
