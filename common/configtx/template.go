/*
Copyright IBM Corp. 2017 All Rights Reserved.

Licensed under the Apache License, Version 2.0 (the "License");
you may not use this file except in compliance with the License.
You may obtain a copy of the License at

                 http://www.apache.org/licenses/LICENSE-2.0

Unless required by applicable law or agreed to in writing, software
distributed under the License is distributed on an "AS IS" BASIS,
WITHOUT WARRANTIES OR CONDITIONS OF ANY KIND, either express or implied.
See the License for the specific language governing permissions and
limitations under the License.
*/

package configtx

import (
	"fmt"

	cb "github.com/hyperledger/fabric/protos/common"
	"github.com/hyperledger/fabric/protos/utils"

	"github.com/golang/protobuf/proto"
)

const (
	msgVersion = int32(0)
	epoch      = 0
)

// Template can be used to facilitate creation of config transactions
type Template interface {
	// Envelope returns a ConfigUpdateEnvelope for the given chainID
	Envelope(chainID string) (*cb.ConfigUpdateEnvelope, error)
}

type simpleTemplate struct {
	configGroup *cb.ConfigGroup
}

// NewSimpleTemplate creates a Template using the supplied ConfigGroups
func NewSimpleTemplate(configGroups ...*cb.ConfigGroup) Template {
	sts := make([]Template, len(configGroups))
	for i, group := range configGroups {
		sts[i] = &simpleTemplate{
			configGroup: group,
		}
	}
	return NewCompositeTemplate(sts...)
}

// Envelope returns a ConfigUpdateEnvelope for the given chainID
func (st *simpleTemplate) Envelope(chainID string) (*cb.ConfigUpdateEnvelope, error) {
	config, err := proto.Marshal(&cb.ConfigUpdate{
		ChannelId: chainID,
		WriteSet:  st.configGroup,
	})

	if err != nil {
		return nil, err
	}

	return &cb.ConfigUpdateEnvelope{
		ConfigUpdate: config,
	}, nil
}

type compositeTemplate struct {
	templates []Template
}

// NewCompositeTemplate creates a Template using the source Templates
func NewCompositeTemplate(templates ...Template) Template {
	return &compositeTemplate{templates: templates}
}

func copyGroup(source *cb.ConfigGroup, target *cb.ConfigGroup) error {
	for key, value := range source.Values {
		_, ok := target.Values[key]
		if ok {
			return fmt.Errorf("Duplicate key: %s", key)
		}
		target.Values[key] = value
	}

	for key, policy := range source.Policies {
		_, ok := target.Policies[key]
		if ok {
			return fmt.Errorf("Duplicate policy: %s", key)
		}
		target.Policies[key] = policy
	}

	for key, group := range source.Groups {
		_, ok := target.Groups[key]
		if !ok {
			newGroup := cb.NewConfigGroup()
			newGroup.ModPolicy = group.ModPolicy
			target.Groups[key] = newGroup
		}

		err := copyGroup(group, target.Groups[key])
		if err != nil {
			return fmt.Errorf("Error copying group %s: %s", key, err)
		}
	}
	return nil
}

// Envelope returns a ConfigUpdateEnvelope for the given chainID
func (ct *compositeTemplate) Envelope(chainID string) (*cb.ConfigUpdateEnvelope, error) {
	channel := cb.NewConfigGroup()

	for i := range ct.templates {
		configEnv, err := ct.templates[i].Envelope(chainID)
		if err != nil {
			return nil, err
		}
		config, err := UnmarshalConfigUpdate(configEnv.ConfigUpdate)
		if err != nil {
			return nil, err
		}
		err = copyGroup(config.WriteSet, channel)
		if err != nil {
			return nil, err
		}
	}

	marshaledConfig, err := proto.Marshal(&cb.ConfigUpdate{
		ChannelId: chainID,
		WriteSet:  channel,
	})
	if err != nil {
		return nil, err
	}

	return &cb.ConfigUpdateEnvelope{ConfigUpdate: marshaledConfig}, nil
}

type modPolicySettingTemplate struct {
	modPolicy string
	template  Template
}

// NewModPolicySettingTemplate wraps another template and sets the ModPolicy of
// every ConfigGroup/ConfigValue/ConfigPolicy without a modPolicy to modPolicy
func NewModPolicySettingTemplate(modPolicy string, template Template) Template {
	return &modPolicySettingTemplate{
		modPolicy: modPolicy,
		template:  template,
	}
}

func setGroupModPolicies(modPolicy string, group *cb.ConfigGroup) {
	if group.ModPolicy == "" {
		group.ModPolicy = modPolicy
	}

	for _, value := range group.Values {
		if value.ModPolicy != "" {
			continue
		}
		value.ModPolicy = modPolicy
	}

	for _, policy := range group.Policies {
		if policy.ModPolicy != "" {
			continue
		}
		policy.ModPolicy = modPolicy
	}

	for _, nextGroup := range group.Groups {
		setGroupModPolicies(modPolicy, nextGroup)
	}
}

func (mpst *modPolicySettingTemplate) Envelope(channelID string) (*cb.ConfigUpdateEnvelope, error) {
	configUpdateEnv, err := mpst.template.Envelope(channelID)
	if err != nil {
		return nil, err
	}

	config, err := UnmarshalConfigUpdate(configUpdateEnv.ConfigUpdate)
	if err != nil {
		return nil, err
	}

	setGroupModPolicies(mpst.modPolicy, config.WriteSet)
	configUpdateEnv.ConfigUpdate = utils.MarshalOrPanic(config)
	return configUpdateEnv, nil
}

type channelCreationTemplate struct {
	consortiumName string
	orgs           []string
<<<<<<< HEAD
}

// NewChainCreationTemplate takes a consortium name and a Template to produce a
// Template which outputs an appropriately constructed list of ConfigUpdateEnvelopes.
func NewChainCreationTemplate(consortiumName string, orgs []string) Template {
	return &channelCreationTemplate{
		consortiumName: consortiumName,
		orgs:           orgs,
	}
}

func (cct *channelCreationTemplate) Envelope(channelID string) (*cb.ConfigUpdateEnvelope, error) {
	rSet := config.TemplateConsortium(cct.consortiumName)
	wSet := config.TemplateConsortium(cct.consortiumName)

	rSet.Groups[config.ApplicationGroupKey] = cb.NewConfigGroup()
	wSet.Groups[config.ApplicationGroupKey] = cb.NewConfigGroup()

	for _, org := range cct.orgs {
		rSet.Groups[config.ApplicationGroupKey].Groups[org] = cb.NewConfigGroup()
		wSet.Groups[config.ApplicationGroupKey].Groups[org] = cb.NewConfigGroup()
	}

	wSet.Groups[config.ApplicationGroupKey].ModPolicy = configmsp.AdminsPolicyKey
	wSet.Groups[config.ApplicationGroupKey].Policies[configmsp.AdminsPolicyKey] = policies.ImplicitMetaPolicyWithSubPolicy(configmsp.AdminsPolicyKey, cb.ImplicitMetaPolicy_MAJORITY)
	wSet.Groups[config.ApplicationGroupKey].Policies[configmsp.AdminsPolicyKey].ModPolicy = configmsp.AdminsPolicyKey
	wSet.Groups[config.ApplicationGroupKey].Policies[configmsp.WritersPolicyKey] = policies.ImplicitMetaPolicyWithSubPolicy(configmsp.WritersPolicyKey, cb.ImplicitMetaPolicy_ANY)
	wSet.Groups[config.ApplicationGroupKey].Policies[configmsp.WritersPolicyKey].ModPolicy = configmsp.AdminsPolicyKey
	wSet.Groups[config.ApplicationGroupKey].Policies[configmsp.ReadersPolicyKey] = policies.ImplicitMetaPolicyWithSubPolicy(configmsp.ReadersPolicyKey, cb.ImplicitMetaPolicy_ANY)
	wSet.Groups[config.ApplicationGroupKey].Policies[configmsp.ReadersPolicyKey].ModPolicy = configmsp.AdminsPolicyKey
	wSet.Groups[config.ApplicationGroupKey].Version = 1

	return &cb.ConfigUpdateEnvelope{
		ConfigUpdate: utils.MarshalOrPanic(&cb.ConfigUpdate{
			ChannelId: channelID,
			ReadSet:   rSet,
			WriteSet:  wSet,
		}),
	}, nil
}

// MakeChainCreationTransaction is a handy utility function for creating new chain transactions using the underlying Template framework
func MakeChainCreationTransaction(channelID string, consortium string, signer msp.SigningIdentity, orgs ...string) (*cb.Envelope, error) {
	newChainTemplate := NewChainCreationTemplate(consortium, orgs)
	newConfigUpdateEnv, err := newChainTemplate.Envelope(channelID)
	if err != nil {
		return nil, err
	}

	payloadSignatureHeader := &cb.SignatureHeader{}
	if signer != nil {
		sSigner, err := signer.Serialize()
		if err != nil {
			return nil, fmt.Errorf("Serialization of identity failed, err %s", err)
		}

		newConfigUpdateEnv.Signatures = []*cb.ConfigSignature{&cb.ConfigSignature{
			SignatureHeader: utils.MarshalOrPanic(utils.MakeSignatureHeader(sSigner, utils.CreateNonceOrPanic())),
		}}

		newConfigUpdateEnv.Signatures[0].Signature, err = signer.Sign(util.ConcatenateBytes(newConfigUpdateEnv.Signatures[0].SignatureHeader, newConfigUpdateEnv.ConfigUpdate))
		if err != nil {
			return nil, err
		}

		payloadSignatureHeader = utils.MakeSignatureHeader(sSigner, utils.CreateNonceOrPanic())
	}

	payloadChannelHeader := utils.MakeChannelHeader(cb.HeaderType_CONFIG_UPDATE, msgVersion, channelID, epoch)
	utils.SetTxID(payloadChannelHeader, payloadSignatureHeader)
	payloadHeader := utils.MakePayloadHeader(payloadChannelHeader, payloadSignatureHeader)
	payload := &cb.Payload{Header: payloadHeader, Data: utils.MarshalOrPanic(newConfigUpdateEnv)}
	paylBytes := utils.MarshalOrPanic(payload)

	var sig []byte
	if signer != nil {
		// sign the payload
		sig, err = signer.Sign(paylBytes)
		if err != nil {
			return nil, err
		}
	}

	return &cb.Envelope{Payload: paylBytes, Signature: sig}, nil
=======
>>>>>>> 7623a020
}<|MERGE_RESOLUTION|>--- conflicted
+++ resolved
@@ -196,91 +196,4 @@
 type channelCreationTemplate struct {
 	consortiumName string
 	orgs           []string
-<<<<<<< HEAD
-}
-
-// NewChainCreationTemplate takes a consortium name and a Template to produce a
-// Template which outputs an appropriately constructed list of ConfigUpdateEnvelopes.
-func NewChainCreationTemplate(consortiumName string, orgs []string) Template {
-	return &channelCreationTemplate{
-		consortiumName: consortiumName,
-		orgs:           orgs,
-	}
-}
-
-func (cct *channelCreationTemplate) Envelope(channelID string) (*cb.ConfigUpdateEnvelope, error) {
-	rSet := config.TemplateConsortium(cct.consortiumName)
-	wSet := config.TemplateConsortium(cct.consortiumName)
-
-	rSet.Groups[config.ApplicationGroupKey] = cb.NewConfigGroup()
-	wSet.Groups[config.ApplicationGroupKey] = cb.NewConfigGroup()
-
-	for _, org := range cct.orgs {
-		rSet.Groups[config.ApplicationGroupKey].Groups[org] = cb.NewConfigGroup()
-		wSet.Groups[config.ApplicationGroupKey].Groups[org] = cb.NewConfigGroup()
-	}
-
-	wSet.Groups[config.ApplicationGroupKey].ModPolicy = configmsp.AdminsPolicyKey
-	wSet.Groups[config.ApplicationGroupKey].Policies[configmsp.AdminsPolicyKey] = policies.ImplicitMetaPolicyWithSubPolicy(configmsp.AdminsPolicyKey, cb.ImplicitMetaPolicy_MAJORITY)
-	wSet.Groups[config.ApplicationGroupKey].Policies[configmsp.AdminsPolicyKey].ModPolicy = configmsp.AdminsPolicyKey
-	wSet.Groups[config.ApplicationGroupKey].Policies[configmsp.WritersPolicyKey] = policies.ImplicitMetaPolicyWithSubPolicy(configmsp.WritersPolicyKey, cb.ImplicitMetaPolicy_ANY)
-	wSet.Groups[config.ApplicationGroupKey].Policies[configmsp.WritersPolicyKey].ModPolicy = configmsp.AdminsPolicyKey
-	wSet.Groups[config.ApplicationGroupKey].Policies[configmsp.ReadersPolicyKey] = policies.ImplicitMetaPolicyWithSubPolicy(configmsp.ReadersPolicyKey, cb.ImplicitMetaPolicy_ANY)
-	wSet.Groups[config.ApplicationGroupKey].Policies[configmsp.ReadersPolicyKey].ModPolicy = configmsp.AdminsPolicyKey
-	wSet.Groups[config.ApplicationGroupKey].Version = 1
-
-	return &cb.ConfigUpdateEnvelope{
-		ConfigUpdate: utils.MarshalOrPanic(&cb.ConfigUpdate{
-			ChannelId: channelID,
-			ReadSet:   rSet,
-			WriteSet:  wSet,
-		}),
-	}, nil
-}
-
-// MakeChainCreationTransaction is a handy utility function for creating new chain transactions using the underlying Template framework
-func MakeChainCreationTransaction(channelID string, consortium string, signer msp.SigningIdentity, orgs ...string) (*cb.Envelope, error) {
-	newChainTemplate := NewChainCreationTemplate(consortium, orgs)
-	newConfigUpdateEnv, err := newChainTemplate.Envelope(channelID)
-	if err != nil {
-		return nil, err
-	}
-
-	payloadSignatureHeader := &cb.SignatureHeader{}
-	if signer != nil {
-		sSigner, err := signer.Serialize()
-		if err != nil {
-			return nil, fmt.Errorf("Serialization of identity failed, err %s", err)
-		}
-
-		newConfigUpdateEnv.Signatures = []*cb.ConfigSignature{&cb.ConfigSignature{
-			SignatureHeader: utils.MarshalOrPanic(utils.MakeSignatureHeader(sSigner, utils.CreateNonceOrPanic())),
-		}}
-
-		newConfigUpdateEnv.Signatures[0].Signature, err = signer.Sign(util.ConcatenateBytes(newConfigUpdateEnv.Signatures[0].SignatureHeader, newConfigUpdateEnv.ConfigUpdate))
-		if err != nil {
-			return nil, err
-		}
-
-		payloadSignatureHeader = utils.MakeSignatureHeader(sSigner, utils.CreateNonceOrPanic())
-	}
-
-	payloadChannelHeader := utils.MakeChannelHeader(cb.HeaderType_CONFIG_UPDATE, msgVersion, channelID, epoch)
-	utils.SetTxID(payloadChannelHeader, payloadSignatureHeader)
-	payloadHeader := utils.MakePayloadHeader(payloadChannelHeader, payloadSignatureHeader)
-	payload := &cb.Payload{Header: payloadHeader, Data: utils.MarshalOrPanic(newConfigUpdateEnv)}
-	paylBytes := utils.MarshalOrPanic(payload)
-
-	var sig []byte
-	if signer != nil {
-		// sign the payload
-		sig, err = signer.Sign(paylBytes)
-		if err != nil {
-			return nil, err
-		}
-	}
-
-	return &cb.Envelope{Payload: paylBytes, Signature: sig}, nil
-=======
->>>>>>> 7623a020
 }