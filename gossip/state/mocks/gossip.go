/*
Copyright IBM Corp. All Rights Reserved.

SPDX-License-Identifier: Apache-2.0
*/

package mocks

import (
	"github.com/hyperledger/fabric/gossip/api"
	"github.com/hyperledger/fabric/gossip/comm"
	"github.com/hyperledger/fabric/gossip/common"
	"github.com/hyperledger/fabric/gossip/discovery"
	proto "github.com/hyperledger/fabric/protos/gossip"
	"github.com/stretchr/testify/mock"
)

type GossipMock struct {
	mock.Mock
}

func (g *GossipMock) SuspectPeers(s api.PeerSuspector) {
	g.Called(s)

}

func (g *GossipMock) Send(msg *proto.GossipMessage, peers ...*comm.RemotePeer) {
	g.Called(msg, peers)
}

func (g *GossipMock) Peers() []discovery.NetworkMember {
	return g.Called().Get(0).([]discovery.NetworkMember)
}

func (g *GossipMock) PeersOfChannel(chainID common.ChainID) []discovery.NetworkMember {
	args := g.Called(chainID)
	return args.Get(0).([]discovery.NetworkMember)
}

func (g *GossipMock) UpdateMetadata(metadata []byte) {
	g.Called(metadata)
}

func (g *GossipMock) UpdateChannelMetadata(metadata []byte, chainID common.ChainID) {
}

func (g *GossipMock) Gossip(msg *proto.GossipMessage) {
	g.Called(msg)
}

func (g *GossipMock) Accept(acceptor common.MessageAcceptor, passThrough bool) (<-chan *proto.GossipMessage, <-chan proto.ReceivedMessage) {
	args := g.Called(acceptor, passThrough)
	if args.Get(0) == nil {
		return nil, args.Get(1).(<-chan proto.ReceivedMessage)
	}
	return args.Get(0).(<-chan *proto.GossipMessage), nil
}

func (g *GossipMock) JoinChan(joinMsg api.JoinChannelMessage, chainID common.ChainID) {
}

<<<<<<< HEAD
func (*GossipMock) Stop() {
}

func (g *GossipMock) GetOrgOfPeer(PKIID common.PKIidType) api.OrgIdentityType {
	panic("implement me")
=======
func (g *GossipMock) Stop() {

>>>>>>> 7623a020
}<|MERGE_RESOLUTION|>--- conflicted
+++ resolved
@@ -59,14 +59,10 @@
 func (g *GossipMock) JoinChan(joinMsg api.JoinChannelMessage, chainID common.ChainID) {
 }
 
-<<<<<<< HEAD
-func (*GossipMock) Stop() {
+func (g *GossipMock) Stop() {
+
 }
 
 func (g *GossipMock) GetOrgOfPeer(PKIID common.PKIidType) api.OrgIdentityType {
 	panic("implement me")
-=======
-func (g *GossipMock) Stop() {
-
->>>>>>> 7623a020
 }