/*
Copyright IBM Corp. 2016 All Rights Reserved.

SPDX-License-Identifier: Apache-2.0
*/

package endorser

import (
	"fmt"

	"github.com/golang/protobuf/proto"
	"github.com/hyperledger/fabric/common/flogging"
	"golang.org/x/net/context"

	"errors"

	"github.com/hyperledger/fabric/common/util"
	"github.com/hyperledger/fabric/core/aclmgmt"
	"github.com/hyperledger/fabric/core/chaincode"
	"github.com/hyperledger/fabric/core/chaincode/shim"
	"github.com/hyperledger/fabric/core/common/ccprovider"
	"github.com/hyperledger/fabric/core/common/validation"
	"github.com/hyperledger/fabric/core/handlers/decoration"
	"github.com/hyperledger/fabric/core/handlers/library"
	"github.com/hyperledger/fabric/core/ledger"
	"github.com/hyperledger/fabric/core/peer"
	syscc "github.com/hyperledger/fabric/core/scc"
	"github.com/hyperledger/fabric/msp"
	"github.com/hyperledger/fabric/protos/common"
	pb "github.com/hyperledger/fabric/protos/peer"
	putils "github.com/hyperledger/fabric/protos/utils"
)

// >>>>> begin errors section >>>>>
//chaincodeError is a fabric error signifying error from chaincode
type chaincodeError struct {
	status int32
	msg    string
}

func (ce chaincodeError) Error() string {
	return fmt.Sprintf("chaincode error (status: %d, message: %s)", ce.status, ce.msg)
}

// <<<<< end errors section <<<<<<

var endorserLogger = flogging.MustGetLogger("endorser")

// The Jira issue that documents Endorser flow along with its relationship to
// the lifecycle chaincode - https://jira.hyperledger.org/browse/FAB-181

// Endorser provides the Endorser service ProcessProposal
type Endorser struct {
}

// NewEndorserServer creates and returns a new Endorser server instance.
func NewEndorserServer() pb.EndorserServer {
	e := new(Endorser)

	return e
}

// checkACL checks that the supplied proposal complies
// with the writers policy of the chain
func (e *Endorser) checkACL(signedProp *pb.SignedProposal, chdr *common.ChannelHeader, shdr *common.SignatureHeader, hdrext *pb.ChaincodeHeaderExtension) error {
	return aclmgmt.GetACLProvider().CheckACL(aclmgmt.PROPOSE, chdr.ChannelId, signedProp)
}

//TODO - check for escc and vscc
func (*Endorser) checkEsccAndVscc(prop *pb.Proposal) error {
	return nil
}

func (*Endorser) getTxSimulator(ledgername string, txid string) (ledger.TxSimulator, error) {
	lgr := peer.GetLedger(ledgername)
	if lgr == nil {
		return nil, fmt.Errorf("channel does not exist: %s", ledgername)
	}
	return lgr.NewTxSimulator(txid)
}

func (*Endorser) getHistoryQueryExecutor(ledgername string) (ledger.HistoryQueryExecutor, error) {
	lgr := peer.GetLedger(ledgername)
	if lgr == nil {
		return nil, fmt.Errorf("channel does not exist: %s", ledgername)
	}
	return lgr.NewHistoryQueryExecutor()
}

//call specified chaincode (system or user)
func (e *Endorser) callChaincode(ctxt context.Context, chainID string, version string, txid string, signedProp *pb.SignedProposal, prop *pb.Proposal, cis *pb.ChaincodeInvocationSpec, cid *pb.ChaincodeID, txsim ledger.TxSimulator) (*pb.Response, *pb.ChaincodeEvent, error) {
	endorserLogger.Debugf("Entry - txid: %s channel id: %s version: %s", txid, chainID, version)
	defer endorserLogger.Debugf("Exit")
	var err error
	var res *pb.Response
	var ccevent *pb.ChaincodeEvent

	if txsim != nil {
		ctxt = context.WithValue(ctxt, chaincode.TXSimulatorKey, txsim)
	}

	//is this a system chaincode
	scc := syscc.IsSysCC(cid.Name)

	cccid := ccprovider.NewCCContext(chainID, cid.Name, version, txid, scc, signedProp, prop)

	// decorate the chaincode input
	decorator := library.InitRegistry(library.Config{}).Lookup(library.DecoratorKey).(decoration.Decorator)
	cis.ChaincodeSpec.Input.Decorations = make(map[string][]byte)
	cis.ChaincodeSpec.Input = decorator.Decorate(prop, cis.ChaincodeSpec.Input)
	cccid.ProposalDecorations = cis.ChaincodeSpec.Input.Decorations

	res, ccevent, err = chaincode.ExecuteChaincode(ctxt, cccid, cis.ChaincodeSpec.Input.Args)

	if err != nil {
		return nil, nil, err
	}

	//per doc anything < 400 can be sent as TX.
	//fabric errors will always be >= 400 (ie, unambiguous errors )
	//"lscc" will respond with status 200 or 500 (ie, unambiguous OK or ERROR)
	if res.Status >= shim.ERRORTHRESHOLD {
		return res, nil, nil
	}

	//----- BEGIN -  SECTION THAT MAY NEED TO BE DONE IN LSCC ------
	//if this a call to deploy a chaincode, We need a mechanism
	//to pass TxSimulator into LSCC. Till that is worked out this
	//special code does the actual deploy, upgrade here so as to collect
	//all state under one TxSimulator
	//
	//NOTE that if there's an error all simulation, including the chaincode
	//table changes in lscc will be thrown away
	if cid.Name == "lscc" && len(cis.ChaincodeSpec.Input.Args) >= 3 && (string(cis.ChaincodeSpec.Input.Args[0]) == "deploy" || string(cis.ChaincodeSpec.Input.Args[0]) == "upgrade") {
		var cds *pb.ChaincodeDeploymentSpec
		cds, err = putils.GetChaincodeDeploymentSpec(cis.ChaincodeSpec.Input.Args[2])
		if err != nil {
			return nil, nil, err
		}

		//this should not be a system chaincode
		if syscc.IsSysCC(cds.ChaincodeSpec.ChaincodeId.Name) {
			return nil, nil, fmt.Errorf("attempting to deploy a system chaincode %s/%s", cds.ChaincodeSpec.ChaincodeId.Name, chainID)
		}

		cccid = ccprovider.NewCCContext(chainID, cds.ChaincodeSpec.ChaincodeId.Name, cds.ChaincodeSpec.ChaincodeId.Version, txid, false, signedProp, prop)

		_, _, err = chaincode.Execute(ctxt, cccid, cds)
		if err != nil {
			return nil, nil, fmt.Errorf("%s", err)
		}
	}
	//----- END -------

	return res, ccevent, err
}

//TO BE REMOVED WHEN JAVA CC IS ENABLED
//disableJavaCCInst if trying to install, instantiate or upgrade Java CC
func (e *Endorser) disableJavaCCInst(cid *pb.ChaincodeID, cis *pb.ChaincodeInvocationSpec) error {
	//if not lscc we don't care
	if cid.Name != "lscc" {
		return nil
	}

	//non-nil spec ? leave it to callers to handle error if this is an error
	if cis.ChaincodeSpec == nil || cis.ChaincodeSpec.Input == nil {
		return nil
	}

	//should at least have a command arg, leave it to callers if this is an error
	if len(cis.ChaincodeSpec.Input.Args) < 1 {
		return nil
	}

	var argNo int
	switch string(cis.ChaincodeSpec.Input.Args[0]) {
	case "install":
		argNo = 1
	case "deploy", "upgrade":
		argNo = 2
	default:
		//what else can it be ? leave it caller to handle it if error
		return nil
	}

	if argNo >= len(cis.ChaincodeSpec.Input.Args) {
		return errors.New("Too few arguments passed")
	}
<<<<<<< HEAD

=======
>>>>>>> 7623a020
	//the inner dep spec will contain the type
	cds, err := putils.GetChaincodeDeploymentSpec(cis.ChaincodeSpec.Input.Args[argNo])
	if err != nil {
		return err
	}

	//finally, if JAVA error out
	if cds.ChaincodeSpec.Type == pb.ChaincodeSpec_JAVA {
		return fmt.Errorf("Java chaincode is work-in-progress and disabled")
	}

	//not a java install, instantiate or upgrade op
	return nil
}

//simulate the proposal by calling the chaincode
func (e *Endorser) simulateProposal(ctx context.Context, chainID string, txid string, signedProp *pb.SignedProposal, prop *pb.Proposal, cid *pb.ChaincodeID, txsim ledger.TxSimulator) (*ccprovider.ChaincodeData, *pb.Response, []byte, *pb.ChaincodeEvent, error) {
	endorserLogger.Debugf("Entry - txid: %s channel id: %s", txid, chainID)
	defer endorserLogger.Debugf("Exit")
	//we do expect the payload to be a ChaincodeInvocationSpec
	//if we are supporting other payloads in future, this be glaringly point
	//as something that should change
	cis, err := putils.GetChaincodeInvocationSpec(prop)
	if err != nil {
		return nil, nil, nil, nil, err
	}

	//disable Java install,instantiate,upgrade for now
	if err = e.disableJavaCCInst(cid, cis); err != nil {
		return nil, nil, nil, nil, err
	}

	//---1. check ESCC and VSCC for the chaincode
	if err = e.checkEsccAndVscc(prop); err != nil {
		return nil, nil, nil, nil, err
	}

	var cdLedger *ccprovider.ChaincodeData
	var version string

	if !syscc.IsSysCC(cid.Name) {
		cdLedger, err = e.getCDSFromLSCC(ctx, chainID, txid, signedProp, prop, cid.Name, txsim)
		if err != nil {
			return nil, nil, nil, nil, fmt.Errorf("%s - make sure the chaincode %s has been successfully instantiated and try again", err, cid.Name)
		}
		version = cdLedger.Version

		err = ccprovider.CheckInsantiationPolicy(cid.Name, version, cdLedger)
		if err != nil {
			return nil, nil, nil, nil, err
		}
	} else {
		version = util.GetSysCCVersion()
	}

	//---3. execute the proposal and get simulation results
	var simResult *ledger.TxSimulationResults
	var pubSimResBytes []byte
	var res *pb.Response
	var ccevent *pb.ChaincodeEvent
	res, ccevent, err = e.callChaincode(ctx, chainID, version, txid, signedProp, prop, cis, cid, txsim)
	if err != nil {
		endorserLogger.Errorf("failed to invoke chaincode %s on transaction %s, error: %s", cid, txid, err)
		return nil, nil, nil, nil, err
	}

	if txsim != nil {
		if simResult, err = txsim.GetTxSimulationResults(); err != nil {
			return nil, nil, nil, nil, err
		}

		if pubSimResBytes, err = simResult.GetPubSimulationBytes(); err != nil {
			return nil, nil, nil, nil, err
		}
	}
	return cdLedger, res, pubSimResBytes, ccevent, nil
}

func (e *Endorser) getCDSFromLSCC(ctx context.Context, chainID string, txid string, signedProp *pb.SignedProposal, prop *pb.Proposal, chaincodeID string, txsim ledger.TxSimulator) (*ccprovider.ChaincodeData, error) {
	ctxt := ctx
	if txsim != nil {
		ctxt = context.WithValue(ctx, chaincode.TXSimulatorKey, txsim)
	}

	return chaincode.GetChaincodeDataFromLSCC(ctxt, txid, signedProp, prop, chainID, chaincodeID)
}

//endorse the proposal by calling the ESCC
func (e *Endorser) endorseProposal(ctx context.Context, chainID string, txid string, signedProp *pb.SignedProposal, proposal *pb.Proposal, response *pb.Response, simRes []byte, event *pb.ChaincodeEvent, visibility []byte, ccid *pb.ChaincodeID, txsim ledger.TxSimulator, cd *ccprovider.ChaincodeData) (*pb.ProposalResponse, error) {
	endorserLogger.Debugf("Entry - txid: %s channel id: %s chaincode id: %s", txid, chainID, ccid)
	defer endorserLogger.Debugf("Exit")

	isSysCC := cd == nil
	// 1) extract the name of the escc that is requested to endorse this chaincode
	var escc string
	//ie, not "lscc" or system chaincodes
	if isSysCC {
		// FIXME: getCDSFromLSCC seems to fail for lscc - not sure this is expected?
		// TODO: who should endorse a call to LSCC?
		escc = "escc"
	} else {
		escc = cd.Escc
		if escc == "" { // this should never happen, LSCC always fills this field
			panic("No ESCC specified in ChaincodeData")
		}
	}

	endorserLogger.Debugf("info: escc for chaincode id %s is %s", ccid, escc)

	// marshalling event bytes
	var err error
	var eventBytes []byte
	if event != nil {
		eventBytes, err = putils.GetBytesChaincodeEvent(event)
		if err != nil {
			return nil, fmt.Errorf("failed to marshal event bytes - %s", err)
		}
	}

	resBytes, err := putils.GetBytesResponse(response)
	if err != nil {
		return nil, fmt.Errorf("failed to marshal response bytes - %s", err)
	}

	// set version of executing chaincode
	if isSysCC {
		// if we want to allow mixed fabric levels we should
		// set syscc version to ""
		ccid.Version = util.GetSysCCVersion()
	} else {
		ccid.Version = cd.Version
	}

	ccidBytes, err := putils.Marshal(ccid)
	if err != nil {
		return nil, fmt.Errorf("failed to marshal ChaincodeID - %s", err)
	}

	// 3) call the ESCC we've identified
	// arguments:
	// args[0] - function name (not used now)
	// args[1] - serialized Header object
	// args[2] - serialized ChaincodeProposalPayload object
	// args[3] - ChaincodeID of executing chaincode
	// args[4] - result of executing chaincode
	// args[5] - binary blob of simulation results
	// args[6] - serialized events
	// args[7] - payloadVisibility
	args := [][]byte{[]byte(""), proposal.Header, proposal.Payload, ccidBytes, resBytes, simRes, eventBytes, visibility}
	version := util.GetSysCCVersion()
	ecccis := &pb.ChaincodeInvocationSpec{ChaincodeSpec: &pb.ChaincodeSpec{Type: pb.ChaincodeSpec_GOLANG, ChaincodeId: &pb.ChaincodeID{Name: escc}, Input: &pb.ChaincodeInput{Args: args}}}
	res, _, err := e.callChaincode(ctx, chainID, version, txid, signedProp, proposal, ecccis, &pb.ChaincodeID{Name: escc}, txsim)
	if err != nil {
		return nil, err
	}

	if res.Status >= shim.ERRORTHRESHOLD {
		return &pb.ProposalResponse{Response: res}, nil
	}

	prBytes := res.Payload
	// Note that we do not extract any simulation results from
	// the call to ESCC. This is intentional becuse ESCC is meant
	// to endorse (i.e. sign) the simulation results of a chaincode,
	// but it can't obviously sign its own. Furthermore, ESCC runs
	// on private input (its own signing key) and so if it were to
	// produce simulationr results, they are likely to be different
	// from other ESCCs, which would stand in the way of the
	// endorsement process.

	//3 -- respond
	pResp, err := putils.GetProposalResponse(prBytes)
	if err != nil {
		return nil, err
	}

	return pResp, nil
}

// ProcessProposal process the Proposal
func (e *Endorser) ProcessProposal(ctx context.Context, signedProp *pb.SignedProposal) (*pb.ProposalResponse, error) {
	endorserLogger.Debugf("Entry")
	defer endorserLogger.Debugf("Exit")
	// at first, we check whether the message is valid
	prop, hdr, hdrExt, err := validation.ValidateProposalMessage(signedProp)
	if err != nil {
		return &pb.ProposalResponse{Response: &pb.Response{Status: 500, Message: err.Error()}}, err
	}

	chdr, err := putils.UnmarshalChannelHeader(hdr.ChannelHeader)
	if err != nil {
		return &pb.ProposalResponse{Response: &pb.Response{Status: 500, Message: err.Error()}}, err
	}

	shdr, err := putils.GetSignatureHeader(hdr.SignatureHeader)
	if err != nil {
		return &pb.ProposalResponse{Response: &pb.Response{Status: 500, Message: err.Error()}}, err
	}

	// block invocations to security-sensitive system chaincodes
	if syscc.IsSysCCAndNotInvokableExternal(hdrExt.ChaincodeId.Name) {
		endorserLogger.Errorf("Error: an attempt was made by %#v to invoke system chaincode %s",
			shdr.Creator, hdrExt.ChaincodeId.Name)
		err = fmt.Errorf("Chaincode %s cannot be invoked through a proposal", hdrExt.ChaincodeId.Name)
		return &pb.ProposalResponse{Response: &pb.Response{Status: 500, Message: err.Error()}}, err
	}

	chainID := chdr.ChannelId

	// Check for uniqueness of prop.TxID with ledger
	// Notice that ValidateProposalMessage has already verified
	// that TxID is computed properly
	txid := chdr.TxId
	if txid == "" {
		err = errors.New("Invalid txID. It must be different from the empty string.")
		return &pb.ProposalResponse{Response: &pb.Response{Status: 500, Message: err.Error()}}, err
	}
	endorserLogger.Debugf("processing txid: %s", txid)
	if chainID != "" {
		// here we handle uniqueness check and ACLs for proposals targeting a chain
		lgr := peer.GetLedger(chainID)
		if lgr == nil {
			return nil, fmt.Errorf("failure while looking up the ledger %s", chainID)
		}
		if _, err := lgr.GetTransactionByID(txid); err == nil {
			return nil, fmt.Errorf("Duplicate transaction found [%s]. Creator [%x]. [%s]", txid, shdr.Creator, err)
		}

		// check ACL only for application chaincodes; ACLs
		// for system chaincodes are checked elsewhere
		if !syscc.IsSysCC(hdrExt.ChaincodeId.Name) {
			// check that the proposal complies with the channel's writers
			if err = e.checkACL(signedProp, chdr, shdr, hdrExt); err != nil {
				return &pb.ProposalResponse{Response: &pb.Response{Status: 500, Message: err.Error()}}, err
			}
		}
	} else {
		// chainless proposals do not/cannot affect ledger and cannot be submitted as transactions
		// ignore uniqueness checks; also, chainless proposals are not validated using the policies
		// of the chain since by definition there is no chain; they are validated against the local
		// MSP of the peer instead by the call to ValidateProposalMessage above
	}

	// obtaining once the tx simulator for this proposal. This will be nil
	// for chainless proposals
	// Also obtain a history query executor for history queries, since tx simulator does not cover history
	var txsim ledger.TxSimulator
	var historyQueryExecutor ledger.HistoryQueryExecutor
	if chainID != "" {
		if txsim, err = e.getTxSimulator(chainID, txid); err != nil {
			return &pb.ProposalResponse{Response: &pb.Response{Status: 500, Message: err.Error()}}, err
		}
		if historyQueryExecutor, err = e.getHistoryQueryExecutor(chainID); err != nil {
			return &pb.ProposalResponse{Response: &pb.Response{Status: 500, Message: err.Error()}}, err
		}
		// Add the historyQueryExecutor to context
		// TODO shouldn't we also add txsim to context here as well? Rather than passing txsim parameter
		// around separately, since eventually it gets added to context anyways
		ctx = context.WithValue(ctx, chaincode.HistoryQueryExecutorKey, historyQueryExecutor)

		defer txsim.Done()
	}
	//this could be a request to a chainless SysCC

	// TODO: if the proposal has an extension, it will be of type ChaincodeAction;
	//       if it's present it means that no simulation is to be performed because
	//       we're trying to emulate a submitting peer. On the other hand, we need
	//       to validate the supplied action before endorsing it

	//1 -- simulate
	cd, res, simulationResult, ccevent, err := e.simulateProposal(ctx, chainID, txid, signedProp, prop, hdrExt.ChaincodeId, txsim)
	if err != nil {
		return &pb.ProposalResponse{Response: &pb.Response{Status: 500, Message: err.Error()}}, err
	}
	if res != nil {
		if res.Status >= shim.ERROR {
			endorserLogger.Errorf("simulateProposal() resulted in chaincode response status %d for txid: %s", res.Status, txid)
			var cceventBytes []byte
			if ccevent != nil {
				cceventBytes, err = putils.GetBytesChaincodeEvent(ccevent)
				if err != nil {
					return nil, fmt.Errorf("failed to marshal event bytes - %s", err)
				}
			}
			pResp, err := putils.CreateProposalResponseFailure(prop.Header, prop.Payload, res, simulationResult, cceventBytes, hdrExt.ChaincodeId, hdrExt.PayloadVisibility)
			if err != nil {
				return &pb.ProposalResponse{Response: &pb.Response{Status: 500, Message: err.Error()}}, err
			}

			return pResp, &chaincodeError{res.Status, res.Message}
		}
	}

	//2 -- endorse and get a marshalled ProposalResponse message
	var pResp *pb.ProposalResponse

	//TODO till we implement global ESCC, CSCC for system chaincodes
	//chainless proposals (such as CSCC) don't have to be endorsed
	if chainID == "" {
		pResp = &pb.ProposalResponse{Response: res}
	} else {
		pResp, err = e.endorseProposal(ctx, chainID, txid, signedProp, prop, res, simulationResult, ccevent, hdrExt.PayloadVisibility, hdrExt.ChaincodeId, txsim, cd)
		if err != nil {
			return &pb.ProposalResponse{Response: &pb.Response{Status: 500, Message: err.Error()}}, err
		}
		if pResp != nil {
			if res.Status >= shim.ERRORTHRESHOLD {
				endorserLogger.Debugf("endorseProposal() resulted in chaincode error for txid: %s", txid)
				return pResp, &chaincodeError{res.Status, res.Message}
			}
		}
	}

	// Set the proposal response payload - it
	// contains the "return value" from the
	// chaincode invocation
	pResp.Response.Payload = res.Payload

	return pResp, nil
}

// Only exposed for testing purposes - commit the tx simulation so that
// a deploy transaction is persisted and that chaincode can be invoked.
// This makes the endorser test self-sufficient
func (e *Endorser) commitTxSimulation(proposal *pb.Proposal, chainID string, signer msp.SigningIdentity, pResp *pb.ProposalResponse, blockNumber uint64) error {
	tx, err := putils.CreateSignedTx(proposal, signer, pResp)
	if err != nil {
		return err
	}

	lgr := peer.GetLedger(chainID)
	if lgr == nil {
		return fmt.Errorf("failure while looking up the ledger")
	}

	txBytes, err := proto.Marshal(tx)
	if err != nil {
		return err
	}
	block := common.NewBlock(blockNumber, []byte{})
	block.Data.Data = [][]byte{txBytes}
	block.Header.DataHash = block.Data.Hash()
	if err = lgr.Commit(block); err != nil {
		return err
	}

	return nil
}<|MERGE_RESOLUTION|>--- conflicted
+++ resolved
@@ -188,10 +188,7 @@
 	if argNo >= len(cis.ChaincodeSpec.Input.Args) {
 		return errors.New("Too few arguments passed")
 	}
-<<<<<<< HEAD
-
-=======
->>>>>>> 7623a020
+
 	//the inner dep spec will contain the type
 	cds, err := putils.GetChaincodeDeploymentSpec(cis.ChaincodeSpec.Input.Args[argNo])
 	if err != nil {
