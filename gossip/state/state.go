/*
Copyright IBM Corp. All Rights Reserved.

SPDX-License-Identifier: Apache-2.0
*/

package state

import (
	"bytes"
	"errors"
	"fmt"
	"sync"
	"sync/atomic"
	"time"

	pb "github.com/golang/protobuf/proto"
	"github.com/hyperledger/fabric/core/committer"
	"github.com/hyperledger/fabric/gossip/api"
	"github.com/hyperledger/fabric/gossip/comm"
	common2 "github.com/hyperledger/fabric/gossip/common"
	"github.com/hyperledger/fabric/gossip/discovery"
	"github.com/hyperledger/fabric/gossip/util"
	"github.com/hyperledger/fabric/protos/common"
	proto "github.com/hyperledger/fabric/protos/gossip"
	"github.com/op/go-logging"
)

// GossipStateProvider is the interface to acquire sequences of the ledger blocks
// capable to full fill missing blocks by running state replication and
// sending request to get missing block to other nodes
type GossipStateProvider interface {
	// Retrieve block with sequence number equal to index
	GetBlock(index uint64) *common.Block

	AddPayload(payload *proto.Payload) error

	// Stop terminates state transfer object
	Stop()
}

const (
	defAntiEntropyInterval             = 10 * time.Second
	defAntiEntropyStateResponseTimeout = 3 * time.Second
	defAntiEntropyBatchSize            = 10

	defChannelBufferSize     = 100
	defAntiEntropyMaxRetries = 3

	defMaxBlockDistance = 100
)

// GossipAdapter defines gossip/communication required interface for state provider
type GossipAdapter interface {
	// Send sends a message to remote peers
	Send(msg *proto.GossipMessage, peers ...*comm.RemotePeer)

	// Accept returns a dedicated read-only channel for messages sent by other nodes that match a certain predicate.
	// If passThrough is false, the messages are processed by the gossip layer beforehand.
	// If passThrough is true, the gossip layer doesn't intervene and the messages
	// can be used to send a reply back to the sender
	Accept(acceptor common2.MessageAcceptor, passThrough bool) (<-chan *proto.GossipMessage, <-chan proto.ReceivedMessage)

	// UpdateChannelMetadata updates the self metadata the peer
	// publishes to other peers about its channel-related state
	UpdateChannelMetadata(metadata []byte, chainID common2.ChainID)

	// PeersOfChannel returns the NetworkMembers considered alive
	// and also subscribed to the channel given
	PeersOfChannel(common2.ChainID) []discovery.NetworkMember
}

// MCSAdapter adapter of message crypto service interface to bound
// specific APIs required by state transfer service
type MCSAdapter interface {
	// VerifyBlock returns nil if the block is properly signed, and the claimed seqNum is the
	// sequence number that the block's header contains.
	// else returns error
	VerifyBlock(chainID common2.ChainID, seqNum uint64, signedBlock []byte) error

	// VerifyByChannel checks that signature is a valid signature of message
	// under a peer's verification key, but also in the context of a specific channel.
	// If the verification succeeded, Verify returns nil meaning no error occurred.
	// If peerIdentity is nil, then the verification fails.
	VerifyByChannel(chainID common2.ChainID, peerIdentity api.PeerIdentityType, signature, message []byte) error
}

// ServicesMediator aggregated adapter to compound all mediator
// required by state transfer into single struct
type ServicesMediator struct {
	GossipAdapter
	MCSAdapter
}

// GossipStateProviderImpl the implementation of the GossipStateProvider interface
// the struct to handle in memory sliding window of
// new ledger block to be acquired by hyper ledger
type GossipStateProviderImpl struct {

	// Chain id
	chainID string

	mediator *ServicesMediator

	// Channel to read gossip messages from
	gossipChan <-chan *proto.GossipMessage

	commChan <-chan proto.ReceivedMessage

	// Queue of payloads which wasn't acquired yet
	payloads PayloadsBuffer

	coordinator Coordinator

	stateResponseCh chan proto.ReceivedMessage

	stateRequestCh chan proto.ReceivedMessage

	stopCh chan struct{}

	done sync.WaitGroup

	once sync.Once

	stateTransferActive int32
}

var logger *logging.Logger // package-level logger

func init() {
	logger = util.GetLogger(util.LoggingStateModule, "")
}

// NewGossipCoordinatedStateProvider creates state provider with coordinator instance
// to orchestrate arrival of private rwsets and blocks before committing them into the ledger.
func NewGossipCoordinatedStateProvider(chainID string, services *ServicesMediator, coordinator Coordinator) GossipStateProvider {

	logger := util.GetLogger(util.LoggingStateModule, "")

	gossipChan, _ := services.Accept(func(message interface{}) bool {
		// Get only data messages
		return message.(*proto.GossipMessage).IsDataMsg() &&
			bytes.Equal(message.(*proto.GossipMessage).Channel, []byte(chainID))
	}, false)

	remoteStateMsgFilter := func(message interface{}) bool {
		receivedMsg := message.(proto.ReceivedMessage)
		msg := receivedMsg.GetGossipMessage()
		if !msg.IsRemoteStateMessage() {
			return false
		}
		// If we're not running with authentication, no point
		// in enforcing access control
		if !receivedMsg.GetConnectionInfo().IsAuthenticated() {
			return true
		}
		connInfo := receivedMsg.GetConnectionInfo()
		authErr := services.VerifyByChannel(msg.Channel, connInfo.Identity, connInfo.Auth.Signature, connInfo.Auth.SignedData)
		if authErr != nil {
			logger.Warning("Got unauthorized nodeMetastate transfer request from", string(connInfo.Identity))
			return false
		}
		return true
	}

	// Filter message which are only relevant for nodeMetastate transfer
	_, commChan := services.Accept(remoteStateMsgFilter, true)

	height, err := coordinator.LedgerHeight()
	if height == 0 {
		// Panic here since this is an indication of invalid situation which should not happen in normal
		// code path.
		logger.Panic("Committer height cannot be zero, ledger should include at least one block (genesis).")
	}

	if err != nil {
		logger.Error("Could not read ledger info to obtain current ledger height due to: ", err)
		// Exiting as without ledger it will be impossible
		// to deliver new blocks
		return nil
	}

	s := &GossipStateProviderImpl{
		// MessageCryptoService
		mediator: services,

		// Chain ID
		chainID: chainID,

		// Channel to read new messages from
		gossipChan: gossipChan,

		// Channel to read direct messages from other peers
		commChan: commChan,

		// Create a queue for payload received
		payloads: NewPayloadsBuffer(height),

		coordinator: coordinator,

		stateResponseCh: make(chan proto.ReceivedMessage, defChannelBufferSize),

		stateRequestCh: make(chan proto.ReceivedMessage, defChannelBufferSize),

		stopCh: make(chan struct{}, 1),

		stateTransferActive: 0,

		once: sync.Once{},
	}

	nodeMetastate := NewNodeMetastate(height - 1)

	logger.Infof("Updating node metadata information, "+
		"current ledger sequence is at = %d, next expected block is = %d", nodeMetastate.LedgerHeight, s.payloads.Next())

	b, err := nodeMetastate.Bytes()
	if err == nil {
		logger.Debug("Updating gossip metadate nodeMetastate", nodeMetastate)
		services.UpdateChannelMetadata(b, common2.ChainID(s.chainID))
	} else {
		logger.Errorf("Unable to serialize node meta nodeMetastate, error = %s", err)
	}

	s.done.Add(4)

	// Listen for incoming communication
	go s.listen()
	// Deliver in order messages into the incoming channel
	go s.deliverPayloads()
	// Execute anti entropy to fill missing gaps
	go s.antiEntropy()
	// Taking care of state request messages
	go s.processStateRequests()

	return s
}

// NewGossipStateProvider creates initialized instance of gossip state provider with committer
// which is wrapped up into coordinator, kept for API compatibility
func NewGossipStateProvider(chainID string, services *ServicesMediator, committer committer.Committer) GossipStateProvider {
	return NewGossipCoordinatedStateProvider(chainID, services, NewCoordinator(committer))
}

func (s *GossipStateProviderImpl) listen() {
	defer s.done.Done()

	for {
		select {
		case msg := <-s.gossipChan:
			logger.Debug("Received new message via gossip channel")
			go s.queueNewMessage(msg)
		case msg := <-s.commChan:
			logger.Debug("Direct message ", msg)
			go s.directMessage(msg)
		case <-s.stopCh:
			s.stopCh <- struct{}{}
			logger.Debug("Stop listening for new messages")
			return
		}
	}
}

func (s *GossipStateProviderImpl) directMessage(msg proto.ReceivedMessage) {
	logger.Debug("[ENTER] -> directMessage")
	defer logger.Debug("[EXIT] ->  directMessage")

	if msg == nil {
		logger.Error("Got nil message via end-to-end channel, should not happen!")
		return
	}

	if !bytes.Equal(msg.GetGossipMessage().Channel, []byte(s.chainID)) {
		logger.Warning("Received state transfer request for channel",
			string(msg.GetGossipMessage().Channel), "while expecting channel", s.chainID, "skipping request...")
		return
	}

	incoming := msg.GetGossipMessage()

	if incoming.GetStateRequest() != nil {
		if len(s.stateRequestCh) < defChannelBufferSize {
			// Forward state request to the channel, if there are too
			// many message of state request ignore to avoid flooding.
			s.stateRequestCh <- msg
		}
	} else if incoming.GetStateResponse() != nil {
		// If no state transfer procedure activate there is
		// no reason to process the message
		if atomic.LoadInt32(&s.stateTransferActive) == 1 {
			// Send signal of state response message
			s.stateResponseCh <- msg
		}
	}
}

func (s *GossipStateProviderImpl) processStateRequests() {
	defer s.done.Done()

	for {
		select {
		case msg := <-s.stateRequestCh:
			s.handleStateRequest(msg)
		case <-s.stopCh:
			s.stopCh <- struct{}{}
			return
		}
	}
}

// Handle state request message, validate batch size, read current leader state to
// obtain required blocks, build response message and send it back
func (s *GossipStateProviderImpl) handleStateRequest(msg proto.ReceivedMessage) {
	if msg == nil {
		return
	}
	request := msg.GetGossipMessage().GetStateRequest()

	batchSize := request.EndSeqNum - request.StartSeqNum
	if batchSize > defAntiEntropyBatchSize {
		logger.Errorf("Requesting blocks batchSize size (%d) greater than configured allowed"+
			" (%d) batching for anti-entropy. Ignoring request...", batchSize, defAntiEntropyBatchSize)
		return
	}

	if request.StartSeqNum > request.EndSeqNum {
		logger.Errorf("Invalid sequence interval [%d...%d], ignoring request...", request.StartSeqNum, request.EndSeqNum)
		return
	}

	currentHeight, err := s.coordinator.LedgerHeight()
	if err != nil {
		logger.Errorf("Cannot access to current ledger height, due to %s", err)
		return
	}
	if currentHeight < request.EndSeqNum {
		logger.Warningf("Received state request to transfer blocks with sequence numbers higher  [%d...%d] "+
			"than available in ledger (%d)", request.StartSeqNum, request.StartSeqNum, currentHeight)
	}

	endSeqNum := min(currentHeight, request.EndSeqNum)

	response := &proto.RemoteStateResponse{Payloads: make([]*proto.Payload, 0)}
	for seqNum := request.StartSeqNum; seqNum <= endSeqNum; seqNum++ {
		logger.Debug("Reading block ", seqNum, " with private data from the coordinator service")
		block, pvtData, err := s.coordinator.GetPvtDataAndBlockByNum(seqNum)

		if err != nil {
			logger.Errorf("Wasn't able to read block with sequence number %d from ledger, "+
				"due to %s skipping....", seqNum, err)
			continue
		}

		if block == nil {
			logger.Errorf("Wasn't able to read block with sequence number %d from ledger, skipping....", seqNum)
			continue
		}

		blockBytes, err := pb.Marshal(block)

		if err != nil {
			logger.Errorf("Could not marshal block: %s", err)
			continue
		}

		var pvtBytes [][]byte
		if pvtData != nil {
			// Marshal private data
			pvtBytes, err = pvtData.Marshal()
			if err != nil {
				logger.Errorf("Failed to marshal private rwset for block %d due to %s", seqNum, err)
				continue
			}
		}

		// Appending result to the response
		response.Payloads = append(response.Payloads, &proto.Payload{
			SeqNum:      seqNum,
			Data:        blockBytes,
			PrivateData: pvtBytes,
		})
	}
	// Sending back response with missing blocks
	msg.Respond(&proto.GossipMessage{
		// Copy nonce field from the request, so it will be possible to match response
		Nonce:   msg.GetGossipMessage().Nonce,
		Tag:     proto.GossipMessage_CHAN_OR_ORG,
		Channel: []byte(s.chainID),
		Content: &proto.GossipMessage_StateResponse{response},
	})
}

func (s *GossipStateProviderImpl) handleStateResponse(msg proto.ReceivedMessage) (uint64, error) {
	max := uint64(0)
	// Send signal that response for given nonce has been received
	response := msg.GetGossipMessage().GetStateResponse()
	// Extract payloads, verify and push into buffer
	if len(response.GetPayloads()) == 0 {
		return uint64(0), errors.New("Received state transfer response without payload")
	}
	for _, payload := range response.GetPayloads() {
		logger.Debugf("Received payload with sequence number %d.", payload.SeqNum)
		if err := s.mediator.VerifyBlock(common2.ChainID(s.chainID), payload.SeqNum, payload.Data); err != nil {
			logger.Warningf("Error verifying block with sequence number %d, due to %s", payload.SeqNum, err)
			return uint64(0), err
		}
		if max < payload.SeqNum {
			max = payload.SeqNum
		}
		err := s.payloads.Push(payload)
		if err != nil {
			logger.Warningf("Payload with sequence number %d was received earlier", payload.SeqNum)
		}
	}
	return max, nil
}

// Stop function send halting signal to all go routines
func (s *GossipStateProviderImpl) Stop() {
	// Make sure stop won't be executed twice
	// and stop channel won't be used again
	s.once.Do(func() {
		s.stopCh <- struct{}{}
		// Make sure all go-routines has finished
		s.done.Wait()
		// Close all resources
		s.coordinator.Close()
		close(s.stateRequestCh)
		close(s.stateResponseCh)
		close(s.stopCh)
	})
}

// New message notification/handler
func (s *GossipStateProviderImpl) queueNewMessage(msg *proto.GossipMessage) {
	if !bytes.Equal(msg.Channel, []byte(s.chainID)) {
		logger.Warning("Received enqueue for channel",
			string(msg.Channel), "while expecting channel", s.chainID, "ignoring enqueue")
		return
	}

	dataMsg := msg.GetDataMsg()
	if dataMsg != nil {
		if err := s.AddPayload(dataMsg.GetPayload()); err != nil {
			logger.Warning("Failed adding payload:", err)
			return
		}
		logger.Debugf("Received new payload with sequence number = [%d]", dataMsg.Payload.SeqNum)
	} else {
		logger.Debug("Gossip message received is not of data message type, usually this should not happen.")
	}
}

func (s *GossipStateProviderImpl) deliverPayloads() {
	defer s.done.Done()

	for {
		select {
		// Wait for notification that next seq has arrived
		case <-s.payloads.Ready():
			logger.Debugf("Ready to transfer payloads to the ledger, next sequence number is = [%d]", s.payloads.Next())
			// Collect all subsequent payloads
			for payload := s.payloads.Pop(); payload != nil; payload = s.payloads.Pop() {
				rawBlock := &common.Block{}
				if err := pb.Unmarshal(payload.Data, rawBlock); err != nil {
					logger.Errorf("Error getting block with seqNum = %d due to (%s)...dropping block", payload.SeqNum, err)
					continue
				}
				if rawBlock.Data == nil || rawBlock.Header == nil {
					logger.Errorf("Block with claimed sequence %d has no header (%v) or data (%v)",
						payload.SeqNum, rawBlock.Header, rawBlock.Data)
					continue
				}
				logger.Debug("New block with claimed sequence number ", payload.SeqNum, " transactions num ", len(rawBlock.Data.Data))
<<<<<<< HEAD
				if err := s.commitBlock(rawBlock); err != nil {
=======

				// Read all private data into slice
				var p PvtDataCollections
				if payload.PrivateData != nil {
					err := p.Unmarshal(payload.PrivateData)
					if err != nil {
						logger.Errorf("Wasn't able to unmarshal private data for block seqNum = %d due to (%s)...dropping block", payload.SeqNum, err)
						continue
					}
				}

				if err := s.commitBlock(rawBlock, p); err != nil {
>>>>>>> 7623a020
					logger.Panicf("Cannot commit block to the ledger due to %s", err)
				}
			}
		case <-s.stopCh:
			s.stopCh <- struct{}{}
			logger.Debug("State provider has been stopped, finishing to push new blocks.")
			return
		}
	}
}

func (s *GossipStateProviderImpl) antiEntropy() {
	defer s.done.Done()
	defer logger.Debug("State Provider stopped, stopping anti entropy procedure.")

	for {
		select {
		case <-s.stopCh:
			s.stopCh <- struct{}{}
			return
		case <-time.After(defAntiEntropyInterval):
			current, err := s.coordinator.LedgerHeight()
			if err != nil {
				// Unable to read from ledger continue to the next round
				logger.Error("Cannot obtain ledger height, due to", err)
				continue
			}
			if current == 0 {
				logger.Error("Ledger reported block height of 0 but this should be impossible")
				continue
			}
			max := s.maxAvailableLedgerHeight()

			if current-1 >= max {
				continue
			}

			s.requestBlocksInRange(uint64(current), uint64(max))
		}
	}
}

// Iterate over all available peers and check advertised meta state to
// find maximum available ledger height across peers
func (s *GossipStateProviderImpl) maxAvailableLedgerHeight() uint64 {
	max := uint64(0)
	for _, p := range s.mediator.PeersOfChannel(common2.ChainID(s.chainID)) {
		if nodeMetastate, err := FromBytes(p.Metadata); err == nil {
			if max < nodeMetastate.LedgerHeight {
				max = nodeMetastate.LedgerHeight
			}
		}
	}
	return max
}

// GetBlocksInRange capable to acquire blocks with sequence
// numbers in the range [start...end].
func (s *GossipStateProviderImpl) requestBlocksInRange(start uint64, end uint64) {
	atomic.StoreInt32(&s.stateTransferActive, 1)
	defer atomic.StoreInt32(&s.stateTransferActive, 0)

	for prev := start; prev <= end; {
		next := min(end, prev+defAntiEntropyBatchSize)

		gossipMsg := s.stateRequestMessage(prev, next)

		responseReceived := false
		tryCounts := 0

		for !responseReceived {
			if tryCounts > defAntiEntropyMaxRetries {
				logger.Warningf("Wasn't  able to get blocks in range [%d...%d], after %d retries",
					prev, next, tryCounts)
				return
			}
			// Select peers to ask for blocks
			peer, err := s.selectPeerToRequestFrom(next)
			if err != nil {
				logger.Warningf("Cannot send state request for blocks in range [%d...%d], due to",
					prev, next, err)
				return
			}

			logger.Debugf("State transfer, with peer %s, requesting blocks in range [%d...%d], "+
				"for chainID %s", peer.Endpoint, prev, next, s.chainID)

			s.mediator.Send(gossipMsg, peer)
			tryCounts++

			// Wait until timeout or response arrival
			select {
			case msg := <-s.stateResponseCh:
				if msg.GetGossipMessage().Nonce != gossipMsg.Nonce {
					continue
				}
				// Got corresponding response for state request, can continue
				index, err := s.handleStateResponse(msg)
				if err != nil {
					logger.Warningf("Wasn't able to process state response for "+
						"blocks [%d...%d], due to %s", prev, next, err)
					continue
				}
				prev = index + 1
				responseReceived = true
			case <-time.After(defAntiEntropyStateResponseTimeout):
			case <-s.stopCh:
				s.stopCh <- struct{}{}
				return
			}
		}
	}
}

// Generate state request message for given blocks in range [beginSeq...endSeq]
func (s *GossipStateProviderImpl) stateRequestMessage(beginSeq uint64, endSeq uint64) *proto.GossipMessage {
	return &proto.GossipMessage{
		Nonce:   util.RandomUInt64(),
		Tag:     proto.GossipMessage_CHAN_OR_ORG,
		Channel: []byte(s.chainID),
		Content: &proto.GossipMessage_StateRequest{
			StateRequest: &proto.RemoteStateRequest{
				StartSeqNum: beginSeq,
				EndSeqNum:   endSeq,
			},
		},
	}
}

// Select peer which has required blocks to ask missing blocks from
func (s *GossipStateProviderImpl) selectPeerToRequestFrom(height uint64) (*comm.RemotePeer, error) {
	// Filter peers which posses required range of missing blocks
	peers := s.filterPeers(s.hasRequiredHeight(height))

	n := len(peers)
	if n == 0 {
		return nil, errors.New("there are no peers to ask for missing blocks from")
	}

	// Select peers to ask for blocks
	return peers[util.RandomInt(n)], nil
}

// filterPeers return list of peers which aligns the predicate provided
func (s *GossipStateProviderImpl) filterPeers(predicate func(peer discovery.NetworkMember) bool) []*comm.RemotePeer {
	var peers []*comm.RemotePeer

	for _, member := range s.mediator.PeersOfChannel(common2.ChainID(s.chainID)) {
		if predicate(member) {
			peers = append(peers, &comm.RemotePeer{Endpoint: member.PreferredEndpoint(), PKIID: member.PKIid})
		}
	}

	return peers
}

// hasRequiredHeight returns predicate which is capable to filter peers with ledger height above than indicated
// by provided input parameter
func (s *GossipStateProviderImpl) hasRequiredHeight(height uint64) func(peer discovery.NetworkMember) bool {
	return func(peer discovery.NetworkMember) bool {
		if nodeMetadata, err := FromBytes(peer.Metadata); err != nil {
			logger.Errorf("Unable to de-serialize node meta state, error = %s", err)
		} else if nodeMetadata.LedgerHeight >= height {
			return true
		}

		return false
	}
}

// GetBlock return ledger block given its sequence number as a parameter
func (s *GossipStateProviderImpl) GetBlock(index uint64) *common.Block {
	// Try to read missing block from the ledger, should return no nil with
	// content including at least one block
	if block, err := s.coordinator.GetBlockByNum(index); block != nil && err != nil {
		return block
	}

	return nil
}

// AddPayload add new payload into state
func (s *GossipStateProviderImpl) AddPayload(payload *proto.Payload) error {
	if payload == nil {
		return errors.New("Given payload is nil")
	}
	logger.Debug("Adding new payload into the buffer, seqNum = ", payload.SeqNum)
<<<<<<< HEAD
	height, err := s.committer.LedgerHeight()
=======
	height, err := s.coordinator.LedgerHeight()
>>>>>>> 7623a020
	if err != nil {
		return fmt.Errorf("Failed obtaining ledger height: %v", err)
	}

	if payload.SeqNum-height >= defMaxBlockDistance {
		return fmt.Errorf("Ledger height is at %d, cannot enqueue block with sequence of %d", height, payload.SeqNum)
	}

	return s.payloads.Push(payload)
}

func (s *GossipStateProviderImpl) commitBlock(block *common.Block, pvtData PvtDataCollections) error {

	// Commit block with available private transactions
	if _, err := s.coordinator.StoreBlock(block, pvtData); err != nil {
		logger.Errorf("Got error while committing(%s)", err)
		return err
	}

	// Update ledger level within node metadata
	nodeMetastate := NewNodeMetastate(block.Header.Number)
	// Decode nodeMetastate to byte array
	b, err := nodeMetastate.Bytes()
	if err == nil {
		s.mediator.UpdateChannelMetadata(b, common2.ChainID(s.chainID))
	} else {

		logger.Errorf("Unable to serialize node meta nodeMetastate, error = %s", err)
	}

	logger.Debugf("Channel [%s]: Created block [%d] with %d transaction(s)",
		s.chainID, block.Header.Number, len(block.Data.Data))

	return nil
}

func min(a uint64, b uint64) uint64 {
	return b ^ ((a ^ b) & (-(uint64(a-b) >> 63)))
}<|MERGE_RESOLUTION|>--- conflicted
+++ resolved
@@ -472,9 +472,6 @@
 					continue
 				}
 				logger.Debug("New block with claimed sequence number ", payload.SeqNum, " transactions num ", len(rawBlock.Data.Data))
-<<<<<<< HEAD
-				if err := s.commitBlock(rawBlock); err != nil {
-=======
 
 				// Read all private data into slice
 				var p PvtDataCollections
@@ -487,7 +484,6 @@
 				}
 
 				if err := s.commitBlock(rawBlock, p); err != nil {
->>>>>>> 7623a020
 					logger.Panicf("Cannot commit block to the ledger due to %s", err)
 				}
 			}
@@ -675,11 +671,7 @@
 		return errors.New("Given payload is nil")
 	}
 	logger.Debug("Adding new payload into the buffer, seqNum = ", payload.SeqNum)
-<<<<<<< HEAD
-	height, err := s.committer.LedgerHeight()
-=======
 	height, err := s.coordinator.LedgerHeight()
->>>>>>> 7623a020
 	if err != nil {
 		return fmt.Errorf("Failed obtaining ledger height: %v", err)
 	}
