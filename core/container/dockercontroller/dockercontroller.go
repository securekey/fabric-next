/*
Copyright IBM Corp. 2016 All Rights Reserved.

Licensed under the Apache License, Version 2.0 (the "License");
you may not use this file except in compliance with the License.
You may obtain a copy of the License at

		 http://www.apache.org/licenses/LICENSE-2.0

Unless required by applicable law or agreed to in writing, software
distributed under the License is distributed on an "AS IS" BASIS,
WITHOUT WARRANTIES OR CONDITIONS OF ANY KIND, either express or implied.
See the License for the specific language governing permissions and
limitations under the License.
*/

package dockercontroller

import (
	"bytes"
	"encoding/hex"
	"fmt"
	"io"
	"strings"
	"time"

	"bufio"

	"regexp"

	"github.com/fsouza/go-dockerclient"
	"github.com/hyperledger/fabric/common/flogging"
	"github.com/hyperledger/fabric/common/util"
<<<<<<< HEAD
	"github.com/hyperledger/fabric/core/chaincode/shim"
=======
>>>>>>> 7623a020
	container "github.com/hyperledger/fabric/core/container/api"
	"github.com/hyperledger/fabric/core/container/ccintf"
	cutil "github.com/hyperledger/fabric/core/container/util"
	"github.com/op/go-logging"
	"github.com/spf13/viper"
	"golang.org/x/net/context"

	pb "github.com/hyperledger/fabric/protos/peer"
)

var (
<<<<<<< HEAD
	dockerLogger    = flogging.MustGetLogger("dockercontroller")
	hostConfig      *docker.HostConfig
	sccTypeRegistry = make(map[string]*dockerSCCContainer)
	sccInstRegistry = make(map[string]*dockerSCCContainer)
	vmRegExp        = regexp.MustCompile("[^a-zA-Z0-9-_.]")
	imageRegExp     = regexp.MustCompile("^[a-z0-9]+(([._-][a-z0-9]+)+)?$")
=======
	dockerLogger = flogging.MustGetLogger("dockercontroller")
	hostConfig   *docker.HostConfig
	vmRegExp     = regexp.MustCompile("[^a-zA-Z0-9-_.]")
	imageRegExp  = regexp.MustCompile("^[a-z0-9]+(([._-][a-z0-9]+)+)?$")
>>>>>>> 7623a020
)

type dockerSCCContainer struct {
	chaincode         shim.Chaincode
	running           bool
	args              []string
	env               []string
	chaincodeSpecType pb.ChaincodeSpec_Type
	configPath        string
}

// getClient returns an instance that implements dockerClient interface
type getClient func() (dockerClient, error)

//DockerVM is a vm. It is identified by an image id
type DockerVM struct {
	id           string
	getClientFnc getClient
}

// dockerClient represents a docker client
type dockerClient interface {
	// CreateContainer creates a docker container, returns an error in case of failure
	CreateContainer(opts docker.CreateContainerOptions) (*docker.Container, error)
	// StartContainer starts a docker container, returns an error in case of failure
	StartContainer(id string, cfg *docker.HostConfig) error
	// AttachToContainer attaches to a docker container, returns an error in case of
	// failure
	AttachToContainer(opts docker.AttachToContainerOptions) error
	// BuildImage builds an image from a tarball's url or a Dockerfile in the input
	// stream, returns an error in case of failure
	BuildImage(opts docker.BuildImageOptions) error
	// RemoveImageExtended removes a docker image by its name or ID, returns an
	// error in case of failure
	RemoveImageExtended(id string, opts docker.RemoveImageOptions) error
	// StopContainer stops a docker container, killing it after the given timeout
	// (in seconds). Returns an error in case of failure
	StopContainer(id string, timeout uint) error
	// KillContainer sends a signal to a docker container, returns an error in
	// case of failure
	KillContainer(opts docker.KillContainerOptions) error
	// RemoveContainer removes a docker container, returns an error in case of failure
	RemoveContainer(opts docker.RemoveContainerOptions) error
}

// errors

//DockerSCCRegisteredErr registered error
type DockerSCCRegisteredErr string

func (s DockerSCCRegisteredErr) Error() string {
	return fmt.Sprintf("%s already registered - Docker SCC", string(s))
}

//Register registers remote system chaincode for Docker with given path. The deploy should be called to initialize
func Register(path string, cc shim.Chaincode, cctype pb.ChaincodeSpec_Type, configPath string) error {
	tmp := sccTypeRegistry[path]
	if tmp != nil {
		return DockerSCCRegisteredErr(path)
	}
	vm := *NewDockerVM()

	dockerLogger.Debugf("**** Registering SCC in a docker %s, %#v, ", path, cc, cctype, configPath, vm)
	sccTypeRegistry[path] = &dockerSCCContainer{
		chaincode:         cc,
		chaincodeSpecType: cctype,
		configPath:        configPath,
	}
	return nil
}

// NewDockerVM returns a new DockerVM instance
func NewDockerVM() *DockerVM {
	vm := DockerVM{}
	vm.getClientFnc = getDockerClient
	return &vm
}

func getDockerClient() (dockerClient, error) {
	return cutil.NewDockerClient()
}

func getDockerHostConfig() *docker.HostConfig {
	if hostConfig != nil {
		return hostConfig
	}
	dockerKey := func(key string) string {
		return "vm.docker.hostConfig." + key
	}
	getInt64 := func(key string) int64 {
		defer func() {
			if err := recover(); err != nil {
				dockerLogger.Warningf("load vm.docker.hostConfig.%s failed, error: %v", key, err)
			}
		}()
		n := viper.GetInt(dockerKey(key))
		return int64(n)
	}

	var logConfig docker.LogConfig
	err := viper.UnmarshalKey(dockerKey("LogConfig"), &logConfig)
	if err != nil {
		dockerLogger.Warningf("load docker HostConfig.LogConfig failed, error: %s", err.Error())
	}
	networkMode := viper.GetString(dockerKey("NetworkMode"))
	if networkMode == "" {
		networkMode = "host"
	}
	dockerLogger.Debugf("docker container hostconfig NetworkMode: %s", networkMode)

	hostConfig = &docker.HostConfig{
		CapAdd:  viper.GetStringSlice(dockerKey("CapAdd")),
		CapDrop: viper.GetStringSlice(dockerKey("CapDrop")),

		DNS:         viper.GetStringSlice(dockerKey("Dns")),
		DNSSearch:   viper.GetStringSlice(dockerKey("DnsSearch")),
		ExtraHosts:  viper.GetStringSlice(dockerKey("ExtraHosts")),
		NetworkMode: networkMode,
		IpcMode:     viper.GetString(dockerKey("IpcMode")),
		PidMode:     viper.GetString(dockerKey("PidMode")),
		UTSMode:     viper.GetString(dockerKey("UTSMode")),
		LogConfig:   logConfig,

		ReadonlyRootfs:   viper.GetBool(dockerKey("ReadonlyRootfs")),
		SecurityOpt:      viper.GetStringSlice(dockerKey("SecurityOpt")),
		CgroupParent:     viper.GetString(dockerKey("CgroupParent")),
		Memory:           getInt64("Memory"),
		MemorySwap:       getInt64("MemorySwap"),
		MemorySwappiness: getInt64("MemorySwappiness"),
		OOMKillDisable:   viper.GetBool(dockerKey("OomKillDisable")),
		CPUShares:        getInt64("CpuShares"),
		CPUSet:           viper.GetString(dockerKey("Cpuset")),
		CPUSetCPUs:       viper.GetString(dockerKey("CpusetCPUs")),
		CPUSetMEMs:       viper.GetString(dockerKey("CpusetMEMs")),
		CPUQuota:         getInt64("CpuQuota"),
		CPUPeriod:        getInt64("CpuPeriod"),
		BlkioWeight:      getInt64("BlkioWeight"),
	}

	return hostConfig
}

func (vm *DockerVM) createContainer(ctxt context.Context, client dockerClient,
	imageID string, containerID string, args []string,
	env []string, attachStdout bool) error {
	config := docker.Config{Cmd: args, Image: imageID, Env: env, AttachStdout: attachStdout, AttachStderr: attachStdout}
	copts := docker.CreateContainerOptions{Name: containerID, Config: &config, HostConfig: getDockerHostConfig()}
	dockerLogger.Debugf("Create container: %s", containerID)
	_, err := client.CreateContainer(copts)
	if err != nil {
		return err
	}
	dockerLogger.Debugf("Created container: %s", imageID)
	return nil
}

func (vm *DockerVM) deployImage(client dockerClient, ccid ccintf.CCID,
	args []string, env []string, reader io.Reader) error {
	id, err := vm.GetVMName(ccid, formatImageName)
	if err != nil {
		return err
	}
	outputbuf := bytes.NewBuffer(nil)
	opts := docker.BuildImageOptions{
		Name:         id,
		Pull:         false,
		InputStream:  reader,
		OutputStream: outputbuf,
	}

	if err := client.BuildImage(opts); err != nil {
		dockerLogger.Errorf("Error building images: %s", err)
		dockerLogger.Errorf("Image Output:\n********************\n%s\n********************", outputbuf.String())
		return err
	}

	dockerLogger.Debugf("Created image: %s", id)

	return nil
}

//Deploy use the reader containing targz to create a docker image
//for docker inputbuf is tar reader ready for use by docker.Client
//the stream from end client to peer could directly be this tar stream
//talk to docker daemon using docker Client and build the image
func (vm *DockerVM) Deploy(ctxt context.Context, ccid ccintf.CCID,
	args []string, env []string, reader io.Reader) error {

	// verify if matches External SCC first
	if ccid.IsSysSCC {
		path := ccid.ChaincodeSpec.ChaincodeId.Path

		ipctemplate := sccTypeRegistry[path]
		if ipctemplate == nil {
			return fmt.Errorf(fmt.Sprintf("%s not registered", path))
		}

		if ipctemplate.chaincode == nil {
			return fmt.Errorf(fmt.Sprintf("%s system chaincode does not contain chaincode instance", path))
		}

		instName, _ := vm.GetVMName(ccid, nil)
		_, err := vm.getDockerSCCInstance(ctxt, ipctemplate, instName, args, env)

		//FUTURE ... here is where we might check code for safety
		dockerLogger.Debugf("registered : %s", path)

		return err
	}

	client, err := vm.getClientFnc()
	switch err {
	case nil:
		if err = vm.deployImage(client, ccid, args, env, reader); err != nil {
			return err
		}
	default:
		return fmt.Errorf("Error creating docker client: %s", err)
	}
	return nil
}

//Start starts a container using a previously created docker image
func (vm *DockerVM) Start(ctxt context.Context, ccid ccintf.CCID,
	args []string, env []string, builder container.BuildSpecFactory, prelaunchFunc container.PrelaunchFunc) error {
	imageID, err := vm.GetVMName(ccid, formatImageName)
	if err != nil {
		return err
	}

	// verify if matches External SCC first
	if ccid.IsSysSCC {
		path := ccid.ChaincodeSpec.ChaincodeId.Path

		ectemplate := sccTypeRegistry[path]

		if ectemplate == nil {
			return fmt.Errorf(fmt.Sprintf("%s not registered", path))
		}

		ec, err := vm.getDockerSCCInstance(ctxt, ectemplate, imageID, args, env)

		if err != nil {
			return fmt.Errorf(fmt.Sprintf("could not create instance for %s", imageID))
		}

		if ec.running {
			return fmt.Errorf(fmt.Sprintf("chaincode running %s", path))
		}
	}

	client, err := vm.getClientFnc()
	if err != nil {
		dockerLogger.Debugf("start - cannot create client %s", err)
		return err
	}

	containerID, err := vm.GetVMName(ccid, nil)
	if err != nil {
		return err
	}

	attachStdout := viper.GetBool("vm.docker.attachStdout")

	//stop,force remove if necessary
	dockerLogger.Debugf("Cleanup container %s", containerID)
	vm.stopInternal(ctxt, client, containerID, 0, false, false)

	dockerLogger.Debugf("Start container %s", containerID)
	err = vm.createContainer(ctxt, client, imageID, containerID, args, env, attachStdout)
	if err != nil {
		//if image not found try to create image and retry
		if err == docker.ErrNoSuchImage {
			if builder != nil {
				dockerLogger.Debugf("start-could not find image <%s> (container id <%s>), because of <%s>..."+
					"attempt to recreate image", imageID, containerID, err)

				reader, err1 := builder()
				if err1 != nil {
					dockerLogger.Errorf("Error creating image builder for image <%s> (container id <%s>), "+
						"because of <%s>", imageID, containerID, err1)
				}

				if err1 = vm.deployImage(client, ccid, args, env, reader); err1 != nil {
					return err1
				}

				dockerLogger.Debug("start-recreated image successfully")
				if err1 = vm.createContainer(ctxt, client, imageID, containerID, args, env, attachStdout); err1 != nil {
					dockerLogger.Errorf("start-could not recreate container post recreate image: %s", err1)
					return err1
				}
			} else {
				dockerLogger.Errorf("start-could not find image <%s>, because of %s", imageID, err)
				return err
			}
		} else {
			dockerLogger.Errorf("start-could not recreate container <%s>, because of %s", containerID, err)
			return err
		}
	}

	if attachStdout {
		// Launch a few go-threads to manage output streams from the container.
		// They will be automatically destroyed when the container exits
		attached := make(chan struct{})
		r, w := io.Pipe()

		go func() {
			// AttachToContainer will fire off a message on the "attached" channel once the
			// attachment completes, and then block until the container is terminated.
			// The returned error is not used outside the scope of this function. Assign the
			// error to a local variable to prevent clobbering the function variable 'err'.
			err := client.AttachToContainer(docker.AttachToContainerOptions{
				Container:    containerID,
				OutputStream: w,
				ErrorStream:  w,
				Logs:         true,
				Stdout:       true,
				Stderr:       true,
				Stream:       true,
				Success:      attached,
			})

			// If we get here, the container has terminated.  Send a signal on the pipe
			// so that downstream may clean up appropriately
			_ = w.CloseWithError(err)
		}()

		go func() {
			// Block here until the attachment completes or we timeout
			select {
			case <-attached:
				// successful attach
			case <-time.After(10 * time.Second):
				dockerLogger.Errorf("Timeout while attaching to IO channel in container %s", containerID)
				return
			}

			// Acknowledge the attachment?  This was included in the gist I followed
			// (http://bit.ly/2jBrCtM).  Not sure it's actually needed but it doesn't
			// appear to hurt anything.
			attached <- struct{}{}

			// Establish a buffer for our IO channel so that we may do readline-style
			// ingestion of the IO, one log entry per line
			is := bufio.NewReader(r)

			// Acquire a custom logger for our chaincode, inheriting the level from the peer
			containerLogger := flogging.MustGetLogger(containerID)
			logging.SetLevel(logging.GetLevel("peer"), containerID)

			for {
				// Loop forever dumping lines of text into the containerLogger
				// until the pipe is closed
				line, err2 := is.ReadString('\n')
				if err2 != nil {
					switch err2 {
					case io.EOF:
						dockerLogger.Infof("Container %s has closed its IO channel", containerID)
					default:
						dockerLogger.Errorf("Error reading container output: %s", err2)
					}

					return
				}

				containerLogger.Info(line)
			}
		}()
	}

	if prelaunchFunc != nil {
		if err = prelaunchFunc(); err != nil {
			return err
		}
	}

	// start container with HostConfig was deprecated since v1.10 and removed in v1.2
	err = client.StartContainer(containerID, nil)
	if err != nil {
		dockerLogger.Errorf("start-could not start container: %s", err)
		return err
	}

	dockerLogger.Debugf("Started container %s", containerID)
	return nil
}

//Stop stops a running chaincode
func (vm *DockerVM) Stop(ctxt context.Context, ccid ccintf.CCID, timeout uint, dontkill bool, dontremove bool) error {
<<<<<<< HEAD

	// verify if matches External SCC first to remove it from the registry
	if ccid.IsSysSCC {
		path := ccid.ChaincodeSpec.ChaincodeId.Path

		ipctemplate := sccTypeRegistry[path]
		if ipctemplate == nil {
			return fmt.Errorf("%s not registered", path)
		}

		instName, _ := vm.GetVMName(ccid, nil)

		ipc := sccInstRegistry[instName]

		if ipc == nil {
			return fmt.Errorf("%s not found", instName)
		}

		if !ipc.running {
			return fmt.Errorf("%s not running", instName)
		}

		delete(sccInstRegistry, instName)
	}

=======
>>>>>>> 7623a020
	id, err := vm.GetVMName(ccid, nil)
	if err != nil {
		return err
	}

	client, err := vm.getClientFnc()
	if err != nil {
		dockerLogger.Debugf("stop - cannot create client %s", err)
		return err
	}
	id = strings.Replace(id, ":", "_", -1)

	err = vm.stopInternal(ctxt, client, id, timeout, dontkill, dontremove)

	return err
}

func (vm *DockerVM) stopInternal(ctxt context.Context, client dockerClient,
	id string, timeout uint, dontkill bool, dontremove bool) error {
	err := client.StopContainer(id, timeout)
	if err != nil {
		dockerLogger.Debugf("Stop container %s(%s)", id, err)
	} else {
		dockerLogger.Debugf("Stopped container %s", id)
	}
	if !dontkill {
		err = client.KillContainer(docker.KillContainerOptions{ID: id})
		if err != nil {
			dockerLogger.Debugf("Kill container %s (%s)", id, err)
		} else {
			dockerLogger.Debugf("Killed container %s", id)
		}
	}
	if !dontremove {
		err = client.RemoveContainer(docker.RemoveContainerOptions{ID: id, Force: true})
		if err != nil {
			dockerLogger.Debugf("Remove container %s (%s)", id, err)
		} else {
			dockerLogger.Debugf("Removed container %s", id)
		}
	}
	return err
}

//Destroy destroys an image
func (vm *DockerVM) Destroy(ctxt context.Context, ccid ccintf.CCID, force bool, noprune bool) error {
	id, err := vm.GetVMName(ccid, formatImageName)
	if err != nil {
		return err
	}

	client, err := vm.getClientFnc()
	if err != nil {
		dockerLogger.Errorf("destroy-cannot create client %s", err)
		return err
	}
	id = strings.Replace(id, ":", "_", -1)

	err = client.RemoveImageExtended(id, docker.RemoveImageOptions{Force: force, NoPrune: noprune})

	if err != nil {
		dockerLogger.Errorf("error while destroying image: %s", err)
	} else {
		dockerLogger.Debugf("Destroyed image %s", id)
	}

	return err
}

// GetVMName generates the VM name from peer information. It accepts a format
// function parameter to allow different formatting based on the desired use of
// the name.
func (vm *DockerVM) GetVMName(ccid ccintf.CCID, format func(string) (string, error)) (string, error) {
	name := ccid.GetName()

<<<<<<< HEAD
	// replace any invalid characters with "-"
	if ccid.NetworkID != "" && ccid.PeerID != "" {
		name = vmRegExp.ReplaceAllString(
			fmt.Sprintf("%s-%s-%s", ccid.NetworkID, ccid.PeerID, name), "-")
	} else if ccid.NetworkID != "" {
		name = vmRegExp.ReplaceAllString(
			fmt.Sprintf("%s-%s", ccid.NetworkID, name), "-")
	} else if ccid.PeerID != "" {
		name = vmRegExp.ReplaceAllString(
			fmt.Sprintf("%s-%s", ccid.PeerID, name), "-")
	}

	if format != nil {
		formattedName, err := format(name)
		if err != nil {
			return formattedName, err
		}
		// check to ensure format function didn't add any invalid characters
		name = vmRegExp.ReplaceAllString(formattedName, "-")
	}
	return name, nil
}

// formatImageName formats the docker image from peer information. This is
// needed to keep image (repository) names unique in a single host, multi-peer
// environment (such as a development environment). It computes the hash for the
// supplied image name and then appends it to the lowercase image name to ensure
// uniqueness.
func formatImageName(name string) (string, error) {
	imageName := strings.ToLower(fmt.Sprintf("%s-%s", name, hex.EncodeToString(util.ComputeSHA256([]byte(name)))))

=======
	if ccid.NetworkID != "" && ccid.PeerID != "" {
		name = fmt.Sprintf("%s-%s-%s", ccid.NetworkID, ccid.PeerID, name)
	} else if ccid.NetworkID != "" {
		name = fmt.Sprintf("%s-%s", ccid.NetworkID, name)
	} else if ccid.PeerID != "" {
		name = fmt.Sprintf("%s-%s", ccid.PeerID, name)
	}

	if format != nil {
		formattedName, err := format(name)
		if err != nil {
			return formattedName, err
		}
		name = formattedName
	}

	// replace any invalid characters with "-" (either in network id, peer id, or in the
	// entire name returned by any format function)
	name = vmRegExp.ReplaceAllString(name, "-")

	return name, nil
}

// formatImageName formats the docker image from peer information. This is
// needed to keep image (repository) names unique in a single host, multi-peer
// environment (such as a development environment). It computes the hash for the
// supplied image name and then appends it to the lowercase image name to ensure
// uniqueness.
func formatImageName(name string) (string, error) {
	hash := hex.EncodeToString(util.ComputeSHA256([]byte(name)))
	name = vmRegExp.ReplaceAllString(name, "-")
	imageName := strings.ToLower(fmt.Sprintf("%s-%s", name, hash))

>>>>>>> 7623a020
	// Check that name complies with Docker's repository naming rules
	if !imageRegExp.MatchString(imageName) {
		dockerLogger.Errorf("Error constructing Docker VM Name. '%s' breaks Docker's repository naming rules", name)
		return imageName, fmt.Errorf("Error constructing Docker VM Name. '%s' breaks Docker's repository naming rules", imageName)
	}

	return imageName, nil
<<<<<<< HEAD
}

func (vm *DockerVM) getDockerSCCInstance(ctxt context.Context, ipctemplate *dockerSCCContainer, instName string, args []string, env []string) (*dockerSCCContainer, error) {
	ec := sccInstRegistry[instName]
	if ec != nil {
		dockerLogger.Warningf("Docker ext scc chaincode instance exists for %s", instName)
		return ec, nil
	}
	ec = &dockerSCCContainer{args: args, env: env, chaincode: ipctemplate.chaincode,
		chaincodeSpecType: ipctemplate.chaincodeSpecType, configPath: ipctemplate.configPath}
	sccInstRegistry[instName] = ec
	dockerLogger.Debugf("Docker ext scc chaincode instance created for %s", instName)
	return ec, nil
=======
>>>>>>> 7623a020
}<|MERGE_RESOLUTION|>--- conflicted
+++ resolved
@@ -31,44 +31,20 @@
 	"github.com/fsouza/go-dockerclient"
 	"github.com/hyperledger/fabric/common/flogging"
 	"github.com/hyperledger/fabric/common/util"
-<<<<<<< HEAD
-	"github.com/hyperledger/fabric/core/chaincode/shim"
-=======
->>>>>>> 7623a020
 	container "github.com/hyperledger/fabric/core/container/api"
 	"github.com/hyperledger/fabric/core/container/ccintf"
 	cutil "github.com/hyperledger/fabric/core/container/util"
 	"github.com/op/go-logging"
 	"github.com/spf13/viper"
 	"golang.org/x/net/context"
-
-	pb "github.com/hyperledger/fabric/protos/peer"
 )
 
 var (
-<<<<<<< HEAD
-	dockerLogger    = flogging.MustGetLogger("dockercontroller")
-	hostConfig      *docker.HostConfig
-	sccTypeRegistry = make(map[string]*dockerSCCContainer)
-	sccInstRegistry = make(map[string]*dockerSCCContainer)
-	vmRegExp        = regexp.MustCompile("[^a-zA-Z0-9-_.]")
-	imageRegExp     = regexp.MustCompile("^[a-z0-9]+(([._-][a-z0-9]+)+)?$")
-=======
 	dockerLogger = flogging.MustGetLogger("dockercontroller")
 	hostConfig   *docker.HostConfig
 	vmRegExp     = regexp.MustCompile("[^a-zA-Z0-9-_.]")
 	imageRegExp  = regexp.MustCompile("^[a-z0-9]+(([._-][a-z0-9]+)+)?$")
->>>>>>> 7623a020
 )
-
-type dockerSCCContainer struct {
-	chaincode         shim.Chaincode
-	running           bool
-	args              []string
-	env               []string
-	chaincodeSpecType pb.ChaincodeSpec_Type
-	configPath        string
-}
 
 // getClient returns an instance that implements dockerClient interface
 type getClient func() (dockerClient, error)
@@ -104,32 +80,6 @@
 	RemoveContainer(opts docker.RemoveContainerOptions) error
 }
 
-// errors
-
-//DockerSCCRegisteredErr registered error
-type DockerSCCRegisteredErr string
-
-func (s DockerSCCRegisteredErr) Error() string {
-	return fmt.Sprintf("%s already registered - Docker SCC", string(s))
-}
-
-//Register registers remote system chaincode for Docker with given path. The deploy should be called to initialize
-func Register(path string, cc shim.Chaincode, cctype pb.ChaincodeSpec_Type, configPath string) error {
-	tmp := sccTypeRegistry[path]
-	if tmp != nil {
-		return DockerSCCRegisteredErr(path)
-	}
-	vm := *NewDockerVM()
-
-	dockerLogger.Debugf("**** Registering SCC in a docker %s, %#v, ", path, cc, cctype, configPath, vm)
-	sccTypeRegistry[path] = &dockerSCCContainer{
-		chaincode:         cc,
-		chaincodeSpecType: cctype,
-		configPath:        configPath,
-	}
-	return nil
-}
-
 // NewDockerVM returns a new DockerVM instance
 func NewDockerVM() *DockerVM {
 	vm := DockerVM{}
@@ -247,28 +197,6 @@
 func (vm *DockerVM) Deploy(ctxt context.Context, ccid ccintf.CCID,
 	args []string, env []string, reader io.Reader) error {
 
-	// verify if matches External SCC first
-	if ccid.IsSysSCC {
-		path := ccid.ChaincodeSpec.ChaincodeId.Path
-
-		ipctemplate := sccTypeRegistry[path]
-		if ipctemplate == nil {
-			return fmt.Errorf(fmt.Sprintf("%s not registered", path))
-		}
-
-		if ipctemplate.chaincode == nil {
-			return fmt.Errorf(fmt.Sprintf("%s system chaincode does not contain chaincode instance", path))
-		}
-
-		instName, _ := vm.GetVMName(ccid, nil)
-		_, err := vm.getDockerSCCInstance(ctxt, ipctemplate, instName, args, env)
-
-		//FUTURE ... here is where we might check code for safety
-		dockerLogger.Debugf("registered : %s", path)
-
-		return err
-	}
-
 	client, err := vm.getClientFnc()
 	switch err {
 	case nil:
@@ -287,27 +215,6 @@
 	imageID, err := vm.GetVMName(ccid, formatImageName)
 	if err != nil {
 		return err
-	}
-
-	// verify if matches External SCC first
-	if ccid.IsSysSCC {
-		path := ccid.ChaincodeSpec.ChaincodeId.Path
-
-		ectemplate := sccTypeRegistry[path]
-
-		if ectemplate == nil {
-			return fmt.Errorf(fmt.Sprintf("%s not registered", path))
-		}
-
-		ec, err := vm.getDockerSCCInstance(ctxt, ectemplate, imageID, args, env)
-
-		if err != nil {
-			return fmt.Errorf(fmt.Sprintf("could not create instance for %s", imageID))
-		}
-
-		if ec.running {
-			return fmt.Errorf(fmt.Sprintf("chaincode running %s", path))
-		}
 	}
 
 	client, err := vm.getClientFnc()
@@ -450,34 +357,6 @@
 
 //Stop stops a running chaincode
 func (vm *DockerVM) Stop(ctxt context.Context, ccid ccintf.CCID, timeout uint, dontkill bool, dontremove bool) error {
-<<<<<<< HEAD
-
-	// verify if matches External SCC first to remove it from the registry
-	if ccid.IsSysSCC {
-		path := ccid.ChaincodeSpec.ChaincodeId.Path
-
-		ipctemplate := sccTypeRegistry[path]
-		if ipctemplate == nil {
-			return fmt.Errorf("%s not registered", path)
-		}
-
-		instName, _ := vm.GetVMName(ccid, nil)
-
-		ipc := sccInstRegistry[instName]
-
-		if ipc == nil {
-			return fmt.Errorf("%s not found", instName)
-		}
-
-		if !ipc.running {
-			return fmt.Errorf("%s not running", instName)
-		}
-
-		delete(sccInstRegistry, instName)
-	}
-
-=======
->>>>>>> 7623a020
 	id, err := vm.GetVMName(ccid, nil)
 	if err != nil {
 		return err
@@ -553,39 +432,6 @@
 func (vm *DockerVM) GetVMName(ccid ccintf.CCID, format func(string) (string, error)) (string, error) {
 	name := ccid.GetName()
 
-<<<<<<< HEAD
-	// replace any invalid characters with "-"
-	if ccid.NetworkID != "" && ccid.PeerID != "" {
-		name = vmRegExp.ReplaceAllString(
-			fmt.Sprintf("%s-%s-%s", ccid.NetworkID, ccid.PeerID, name), "-")
-	} else if ccid.NetworkID != "" {
-		name = vmRegExp.ReplaceAllString(
-			fmt.Sprintf("%s-%s", ccid.NetworkID, name), "-")
-	} else if ccid.PeerID != "" {
-		name = vmRegExp.ReplaceAllString(
-			fmt.Sprintf("%s-%s", ccid.PeerID, name), "-")
-	}
-
-	if format != nil {
-		formattedName, err := format(name)
-		if err != nil {
-			return formattedName, err
-		}
-		// check to ensure format function didn't add any invalid characters
-		name = vmRegExp.ReplaceAllString(formattedName, "-")
-	}
-	return name, nil
-}
-
-// formatImageName formats the docker image from peer information. This is
-// needed to keep image (repository) names unique in a single host, multi-peer
-// environment (such as a development environment). It computes the hash for the
-// supplied image name and then appends it to the lowercase image name to ensure
-// uniqueness.
-func formatImageName(name string) (string, error) {
-	imageName := strings.ToLower(fmt.Sprintf("%s-%s", name, hex.EncodeToString(util.ComputeSHA256([]byte(name)))))
-
-=======
 	if ccid.NetworkID != "" && ccid.PeerID != "" {
 		name = fmt.Sprintf("%s-%s-%s", ccid.NetworkID, ccid.PeerID, name)
 	} else if ccid.NetworkID != "" {
@@ -619,7 +465,6 @@
 	name = vmRegExp.ReplaceAllString(name, "-")
 	imageName := strings.ToLower(fmt.Sprintf("%s-%s", name, hash))
 
->>>>>>> 7623a020
 	// Check that name complies with Docker's repository naming rules
 	if !imageRegExp.MatchString(imageName) {
 		dockerLogger.Errorf("Error constructing Docker VM Name. '%s' breaks Docker's repository naming rules", name)
@@ -627,20 +472,4 @@
 	}
 
 	return imageName, nil
-<<<<<<< HEAD
-}
-
-func (vm *DockerVM) getDockerSCCInstance(ctxt context.Context, ipctemplate *dockerSCCContainer, instName string, args []string, env []string) (*dockerSCCContainer, error) {
-	ec := sccInstRegistry[instName]
-	if ec != nil {
-		dockerLogger.Warningf("Docker ext scc chaincode instance exists for %s", instName)
-		return ec, nil
-	}
-	ec = &dockerSCCContainer{args: args, env: env, chaincode: ipctemplate.chaincode,
-		chaincodeSpecType: ipctemplate.chaincodeSpecType, configPath: ipctemplate.configPath}
-	sccInstRegistry[instName] = ec
-	dockerLogger.Debugf("Docker ext scc chaincode instance created for %s", instName)
-	return ec, nil
-=======
->>>>>>> 7623a020
 }