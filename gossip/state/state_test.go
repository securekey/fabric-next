--- conflicted
+++ resolved
@@ -161,8 +161,6 @@
 type mockCommitter struct {
 	mock.Mock
 	sync.Mutex
-<<<<<<< HEAD
-=======
 }
 
 func (mc *mockCommitter) CommitWithPvtData(blockAndPvtData *ledger.BlockAndPvtData) error {
@@ -173,7 +171,6 @@
 func (mc *mockCommitter) GetPvtDataAndBlockByNum(seqNum uint64) (*ledger.BlockAndPvtData, error) {
 	args := mc.Called(seqNum)
 	return args.Get(0).(*ledger.BlockAndPvtData), args.Error(1)
->>>>>>> 7623a020
 }
 
 func (mc *mockCommitter) Commit(block *pcomm.Block) error {
