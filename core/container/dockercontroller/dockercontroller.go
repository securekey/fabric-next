--- conflicted
+++ resolved
@@ -30,11 +30,8 @@
 
 	"github.com/fsouza/go-dockerclient"
 	"github.com/hyperledger/fabric/common/flogging"
-<<<<<<< HEAD
+	"github.com/hyperledger/fabric/common/util"
 	"github.com/hyperledger/fabric/core/chaincode/shim"
-=======
-	"github.com/hyperledger/fabric/common/util"
->>>>>>> e43b68fa
 	container "github.com/hyperledger/fabric/core/container/api"
 	"github.com/hyperledger/fabric/core/container/ccintf"
 	cutil "github.com/hyperledger/fabric/core/container/util"
@@ -46,17 +43,12 @@
 )
 
 var (
-<<<<<<< HEAD
 	dockerLogger    = flogging.MustGetLogger("dockercontroller")
 	hostConfig      *docker.HostConfig
 	sccTypeRegistry = make(map[string]*dockerSCCContainer)
 	sccInstRegistry = make(map[string]*dockerSCCContainer)
-=======
-	dockerLogger = flogging.MustGetLogger("dockercontroller")
-	hostConfig   *docker.HostConfig
-	vmRegExp     = regexp.MustCompile("[^a-zA-Z0-9-_.]")
-	imageRegExp  = regexp.MustCompile("^[a-z0-9]+(([._-][a-z0-9]+)+)?$")
->>>>>>> e43b68fa
+	vmRegExp        = regexp.MustCompile("[^a-zA-Z0-9-_.]")
+	imageRegExp     = regexp.MustCompile("^[a-z0-9]+(([._-][a-z0-9]+)+)?$")
 )
 
 type dockerSCCContainer struct {
@@ -258,7 +250,7 @@
 			return fmt.Errorf(fmt.Sprintf("%s system chaincode does not contain chaincode instance", path))
 		}
 
-		instName, _ := vm.GetVMName(ccid)
+		instName, _ := vm.GetVMName(ccid, nil)
 		_, err := vm.getDockerSCCInstance(ctxt, ipctemplate, instName, args, env)
 
 		//FUTURE ... here is where we might check code for safety
@@ -448,7 +440,6 @@
 
 //Stop stops a running chaincode
 func (vm *DockerVM) Stop(ctxt context.Context, ccid ccintf.CCID, timeout uint, dontkill bool, dontremove bool) error {
-<<<<<<< HEAD
 
 	// verify if matches External SCC first to remove it from the registry
 	if ccid.IsSysSCC {
@@ -459,7 +450,7 @@
 			return fmt.Errorf("%s not registered", path)
 		}
 
-		instName, _ := vm.GetVMName(ccid)
+		instName, _ := vm.GetVMName(ccid, nil)
 
 		ipc := sccInstRegistry[instName]
 
@@ -474,10 +465,7 @@
 		delete(sccInstRegistry, instName)
 	}
 
-	id, err := vm.GetVMName(ccid)
-=======
 	id, err := vm.GetVMName(ccid, nil)
->>>>>>> e43b68fa
 	if err != nil {
 		return err
 	}
@@ -588,8 +576,8 @@
 		dockerLogger.Errorf("Error constructing Docker VM Name. '%s' breaks Docker's repository naming rules", name)
 		return imageName, fmt.Errorf("Error constructing Docker VM Name. '%s' breaks Docker's repository naming rules", imageName)
 	}
-<<<<<<< HEAD
-	return name, nil
+
+	return imageName, nil
 }
 
 func (vm *DockerVM) getDockerSCCInstance(ctxt context.Context, ipctemplate *dockerSCCContainer, instName string, args []string, env []string) (*dockerSCCContainer, error) {
@@ -603,8 +591,4 @@
 	sccInstRegistry[instName] = ec
 	dockerLogger.Debugf("Docker ext scc chaincode instance created for %s", instName)
 	return ec, nil
-=======
-
-	return imageName, nil
->>>>>>> e43b68fa
 }