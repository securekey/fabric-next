/*
Copyright IBM Corp. 2016 All Rights Reserved.

Licensed under the Apache License, Version 2.0 (the "License");
you may not use this file except in compliance with the License.
You may obtain a copy of the License at

		 http://www.apache.org/licenses/LICENSE-2.0

Unless required by applicable law or agreed to in writing, software
distributed under the License is distributed on an "AS IS" BASIS,
WITHOUT WARRANTIES OR CONDITIONS OF ANY KIND, either express or implied.
See the License for the specific language governing permissions and
limitations under the License.
*/

package historydb

import (
	"bytes"

	"github.com/hyperledger/fabric/common/ledger/util"
	coreledgerutil "github.com/hyperledger/fabric/core/ledger/util"
	"github.com/hyperledger/fabric/core/ledger/kvledger/txmgmt/version"
	"github.com/hyperledger/fabric/protos/common"
	"github.com/hyperledger/fabric/common/flogging"
	putils "github.com/hyperledger/fabric/protos/utils"
	"github.com/hyperledger/fabric/core/ledger/kvledger/txmgmt/rwsetutil"
)

<<<<<<< HEAD
var logger = flogging.MustGetLogger("historydb")

var compositeKeySep = []byte{0x00}
=======
// CompositeKeySep is a nil byte used as a separator between different components of a composite key
var CompositeKeySep = []byte{0x00}
>>>>>>> 7121a184

var savePointKey = []byte{0x00}

//ConstructCompositeHistoryKey builds the History Key of namespace~key~blocknum~trannum
// using an order preserving encoding so that history query results are ordered by height
func ConstructCompositeHistoryKey(ns string, key string, blocknum uint64, trannum uint64) []byte {

	var compositeKey []byte
	compositeKey = append(compositeKey, []byte(ns)...)
	compositeKey = append(compositeKey, CompositeKeySep...)
	compositeKey = append(compositeKey, []byte(key)...)
	compositeKey = append(compositeKey, CompositeKeySep...)
	compositeKey = append(compositeKey, util.EncodeOrderPreservingVarUint64(blocknum)...)
	compositeKey = append(compositeKey, util.EncodeOrderPreservingVarUint64(trannum)...)

	return compositeKey
}

//ConstructPartialCompositeHistoryKey builds a partial History Key namespace~key~
// for use in history key range queries
func ConstructPartialCompositeHistoryKey(ns string, key string, endkey bool) []byte {
	var compositeKey []byte
	compositeKey = append(compositeKey, []byte(ns)...)
	compositeKey = append(compositeKey, CompositeKeySep...)
	compositeKey = append(compositeKey, []byte(key)...)
	compositeKey = append(compositeKey, CompositeKeySep...)
	if endkey {
		compositeKey = append(compositeKey, []byte{0xff}...)
	}
	return compositeKey
}

//SplitCompositeHistoryKey splits the key bytes using a separator
func SplitCompositeHistoryKey(bytesToSplit []byte, separator []byte) ([]byte, []byte) {
	split := bytes.SplitN(bytesToSplit, separator, 2)
	return split[0], split[1]
}

// ConstructHistoryBatch takes a block and constructs a map of (key, value) pairs
// to be commited to a history store as a batch
// Returns:
// [][]byte composite history keys in the form ns~key~blockNo~tranNo (each key is []byte)
// []byte save point
// error
func ConstructHistoryBatch(channel string, block *common.Block) ([][]byte, *version.Height, error) {

	keys := [][]byte{{}}

	blockNo := block.Header.Number
	//Set the starting tranNo to 0
	var tranNo uint64

	logger.Debugf("Channel [%s]: Updating history database for blockNo [%v] with [%d] transactions",
		channel, blockNo, len(block.Data.Data))

	// Get the invalidation byte array for the block
	txsFilter := coreledgerutil.TxValidationFlags(block.Metadata.Metadata[common.BlockMetadataIndex_TRANSACTIONS_FILTER])

	// write each tran's write set to history db
	for _, envBytes := range block.Data.Data {

		// If the tran is marked as invalid, skip it
		if txsFilter.IsInvalid(int(tranNo)) {
			logger.Debugf("Channel [%s]: Skipping history write for invalid transaction number %d",
				channel, tranNo)
			tranNo++
			continue
		}

		env, err := putils.GetEnvelopeFromBlock(envBytes)
		if err != nil {
			return nil, nil, err
		}

		payload, err := putils.GetPayload(env)
		if err != nil {
			return nil, nil, err
		}

		chdr, err := putils.UnmarshalChannelHeader(payload.Header.ChannelHeader)
		if err != nil {
			return nil, nil, err
		}

		if common.HeaderType(chdr.Type) == common.HeaderType_ENDORSER_TRANSACTION {

			// extract actions from the envelope message
			respPayload, err := putils.GetActionFromEnvelope(envBytes)
			if err != nil {
				return nil, nil, err
			}

			//preparation for extracting RWSet from transaction
			txRWSet := &rwsetutil.TxRwSet{}

			// Get the Result from the Action and then Unmarshal
			// it into a TxReadWriteSet using custom unmarshalling
			if err = txRWSet.FromProtoBytes(respPayload.Results); err != nil {
				return nil, nil, err
			}
			// for each transaction, loop through the namespaces and writesets
			// and add a history record for each write
			for _, nsRWSet := range txRWSet.NsRwSets {
				ns := nsRWSet.NameSpace

				for _, kvWrite := range nsRWSet.KvRwSet.Writes {
					writeKey := kvWrite.Key

					//composite key for history records is in the form ns~key~blockNo~tranNo
					compositeHistoryKey := ConstructCompositeHistoryKey(ns, writeKey, blockNo, tranNo)

					// No value is required, write an empty byte array (emptyValue) since Put() of nil is not allowed
					keys = append(keys, compositeHistoryKey)
				}
			}

		} else {
			logger.Debugf("Skipping transaction [%d] since it is not an endorsement transaction\n", tranNo)
		}
		tranNo++
	}

	// savepoint for recovery purpose
	height := version.NewHeight(blockNo, tranNo)

	return keys, height, nil
}

func SavePointKey() []byte {
	return savePointKey
}<|MERGE_RESOLUTION|>--- conflicted
+++ resolved
@@ -28,14 +28,10 @@
 	"github.com/hyperledger/fabric/core/ledger/kvledger/txmgmt/rwsetutil"
 )
 
-<<<<<<< HEAD
 var logger = flogging.MustGetLogger("historydb")
 
-var compositeKeySep = []byte{0x00}
-=======
 // CompositeKeySep is a nil byte used as a separator between different components of a composite key
 var CompositeKeySep = []byte{0x00}
->>>>>>> 7121a184
 
 var savePointKey = []byte{0x00}
 
